--- conflicted
+++ resolved
@@ -24,8 +24,6 @@
     },
     {
       "name": "Maarite, Kamil"
-<<<<<<< HEAD
-=======
     },
     {
       "name": "Arnal, Louise",
@@ -36,7 +34,6 @@
       "name": "Ospina, Julián",
       "affiliation": "Hydro-Québec, Québec, Canada",
       "orcid": "0000-0001-8582-3265"
->>>>>>> 8f4a79f8
     }
   ],
   "keywords": [
