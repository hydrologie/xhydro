{
  "title": "xHydro",
  "creators": [
    {
      "name": "Fortier Filion, Thomas-Charles"
    },
    {
      "name": "Smith, Trevor James",
      "affiliation": "Ouranos, Montréal, Québec, Canada",
      "orcid": "0000-0001-5393-8359"
    },
    {
      "name": "Rondeau-Genesse, Gabriel",
      "affiliation": "Ouranos, Montréal, Québec, Canada",
      "orcid": "0000-0003-3389-9406"
    },
    {
      "name": "Langlois, Sébastien"
    },
    {
      "name": "Arsenault, Richard",
      "affiliation": "École de technologie supérieure, Montréal, Québec, Canada",
      "orcid": "0000-0003-2834-2750"
    },
    {
<<<<<<< HEAD
      "name": "Maarite, Kamil"
=======
      "name": "Arnal, Louise",
      "affiliation": "Ouranos, Montréal, Québec, Canada",
      "orcid": "0000-0002-0208-2324"
    },
    {
      "name": "Ospina, Julián",
      "affiliation": "Hydro-Québec, Québec, Canada",
      "orcid": "0000-0001-8582-3265"
>>>>>>> 0de7ac22
    }
  ],
  "keywords": [
    "hydrology",
    "xarray",
    "xhydro"
  ],
  "license": "Apache-2.0",
  "language": "eng",
  "communities": [],
  "upload_type": "software",
  "access_right": "open"
}<|MERGE_RESOLUTION|>--- conflicted
+++ resolved
@@ -23,9 +23,9 @@
       "orcid": "0000-0003-2834-2750"
     },
     {
-<<<<<<< HEAD
       "name": "Maarite, Kamil"
-=======
+    },
+    {
       "name": "Arnal, Louise",
       "affiliation": "Ouranos, Montréal, Québec, Canada",
       "orcid": "0000-0002-0208-2324"
@@ -34,7 +34,6 @@
       "name": "Ospina, Julián",
       "affiliation": "Hydro-Québec, Québec, Canada",
       "orcid": "0000-0001-8582-3265"
->>>>>>> 0de7ac22
     }
   ],
   "keywords": [
