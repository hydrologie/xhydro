{
  "title": "xHydro",
  "creators": [
    {
      "name": "Fortier Filion, Thomas-Charles"
    },
    {
      "name": "Smith, Trevor James",
      "affiliation": "Ouranos, Montréal, Québec, Canada",
      "orcid": "0000-0001-5393-8359"
    },
    {
      "name": "Rondeau-Genesse, Gabriel",
      "affiliation": "Ouranos, Montréal, Québec, Canada",
      "orcid": "0000-0003-3389-9406"
    },
    {
      "name": "Langlois, Sébastien"
    },
    {
      "name": "Arsenault, Richard",
      "affiliation": "École de technologie supérieure, Montréal, Québec, Canada",
      "orcid": "0000-0003-2834-2750"
    },
    {
<<<<<<< HEAD
      "name": "Ospina, Julián",
      "affiliation": "Hydro-Québec, Québec, Canada",
      "orcid": "0000-0001-8582-3265"
=======
      "name": "Arnal, Louise",
      "affiliation": "Ouranos",
      "orcid": "0000-0002-0208-2324"
>>>>>>> 97e5422b
    }
  ],
  "keywords": [
    "hydrology",
    "xarray",
    "xhydro"
  ],
  "license": "Apache-2.0",
  "language": "eng",
  "communities": [],
  "upload_type": "software",
  "access_right": "open"
}<|MERGE_RESOLUTION|>--- conflicted
+++ resolved
@@ -23,15 +23,14 @@
       "orcid": "0000-0003-2834-2750"
     },
     {
-<<<<<<< HEAD
+      "name": "Arnal, Louise",
+      "affiliation": "Ouranos, Montréal, Québec, Canada",
+      "orcid": "0000-0002-0208-2324"
+    },
+    {
       "name": "Ospina, Julián",
       "affiliation": "Hydro-Québec, Québec, Canada",
       "orcid": "0000-0001-8582-3265"
-=======
-      "name": "Arnal, Louise",
-      "affiliation": "Ouranos",
-      "orcid": "0000-0002-0208-2324"
->>>>>>> 97e5422b
     }
   ],
   "keywords": [
