--- conflicted
+++ resolved
@@ -45,22 +45,11 @@
   - jupyter_client
   - nbsphinx
   - nbval >=0.11.0
-<<<<<<< HEAD
-  # - numpydoc >=1.8.0  # latest version not yet available on conda-forge
-  - pandoc
-  - pooch >=1.8.0
-  - pre-commit >=3.5.0
-  - black ==24.4.2
-  - ruff >=0.5.0
-=======
   - numpydoc >=1.8.0
   - pandoc
   - pre-commit >=3.5.0
-  - pytest >=8.3.2
-  - pytest-cov >=5.0.0
-  - black  # ==24.8.0 # Waiting on https://github.com/conda-forge/black-feedstock/pull/89
+  - black ==24.4.2 # ==24.8.0 # Waiting on https://github.com/conda-forge/black-feedstock/pull/89
   - ruff >=0.5.7
->>>>>>> 1a7a0bac
   - watchdog >=4.0.0
   - sphinx >=7.0.0
   - sphinx-autoapi
@@ -69,14 +58,10 @@
   - sphinx-intl
   - sphinxcontrib-napoleon
   # Testing
-<<<<<<< HEAD
   - pytest >=8.2.2
   - pytest-cov >=5.0.0
   - pytest-xdist >=3.2.0
-  - tox >=4.16.0
-=======
   - tox >=4.17.1
->>>>>>> 1a7a0bac
   # Packaging
   - flit >=3.9.0,<4.0
   # Notebooks
