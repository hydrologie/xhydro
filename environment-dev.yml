name: xhydro-dev
channels:
  - conda-forge
dependencies:
  - python >=3.9,<3.12
  # Don't forget to sync changes between environment.yml, environment-dev.yml, and pyproject.toml!
  # Main packages
  - numpy
  - pooch >=1.8.0
  - pydantic >=2.0,<2.5.3  # FIXME: Remove pin once our dependencies (xclim, xscen) support pydantic 2.5.3
  - statsmodels
  - xarray
<<<<<<< HEAD
  - xclim >=0.45.0
  - xscen >=0.8.0
=======
  - xclim >=0.47.0  # FIXME: Remove pin once our dependencies (xclim, xscen) support pandas 2.2.0
  - xscen >=0.7.1
>>>>>>> f00d6fbf
  - pip
  - pip:
    - xdatasets
  # Dev
  - black ==24.1.1
  - blackdoc ==0.3.9
  - bump-my-version >=0.17.1
  - coveralls >=3.3.1
  - flake8 >=7.0.0
  - furo
  - ipykernel
  - ipython
  - isort ==5.13.2
  - jupyter_client
  - nbsphinx
  - nbval
  - pandoc
  - pooch
  - pre-commit >=3.3.2
  - pytest >=7.3.1
  - pytest-cov >=4.0.0
  - sphinx
  - sphinx-autoapi
  - sphinx-codeautolink
  - sphinx-copybutton
  - sphinx-intl
  - sphinxcontrib-napoleon
  # Testing
  - tox >=4.0
  # Packaging
  - flit
  # Notebooks
  - hvplot<|MERGE_RESOLUTION|>--- conflicted
+++ resolved
@@ -10,13 +10,8 @@
   - pydantic >=2.0,<2.5.3  # FIXME: Remove pin once our dependencies (xclim, xscen) support pydantic 2.5.3
   - statsmodels
   - xarray
-<<<<<<< HEAD
-  - xclim >=0.45.0
+  - xclim >=0.47.0  # FIXME: Remove pin once our dependencies (xclim, xscen) support pandas 2.2.0
   - xscen >=0.8.0
-=======
-  - xclim >=0.47.0  # FIXME: Remove pin once our dependencies (xclim, xscen) support pandas 2.2.0
-  - xscen >=0.7.1
->>>>>>> f00d6fbf
   - pip
   - pip:
     - xdatasets
