name: xhydro-dev
channels:
  - conda-forge
dependencies:
  - python >=3.9,<3.12
  # Don't forget to sync changes between environment.yml, environment-dev.yml, and pyproject.toml!
  # Main packages
  - numpy
  - pooch >=1.8.0
  - pydantic >=2.0,<2.5.3  # FIXME: Remove pin once our dependencies (xclim, xscen) support pydantic 2.5.3
  - spotpy
  - statsmodels
  - xarray
<<<<<<< HEAD
  - xclim >=0.47.0
=======
  - xclim >=0.47.0  # FIXME: Remove pin once our dependencies (xclim, xscen) support pandas 2.2.0
>>>>>>> f00d6fbf
  - xscen >=0.7.1
  - pip
  - pip:
    - xdatasets
  # Dev
  - black ==24.1.1
  - blackdoc ==0.3.9
  - bump-my-version >=0.17.1
  - coveralls >=3.3.1
  - flake8 >=7.0.0
  - furo
  - ipykernel
  - ipython
  - isort ==5.13.2
  - jupyter_client
  - nbsphinx
  - nbval
  - pandoc
  - pooch
  - pre-commit >=3.3.2
  - pytest >=7.3.1
  - pytest-cov >=4.0.0
  - sphinx
  - sphinx-autoapi
  - sphinx-codeautolink
  - sphinx-copybutton
  - sphinx-intl
  - sphinxcontrib-napoleon
  # Testing
  - tox >=4.0
  # Packaging
  - flit
  # Notebooks
  - hvplot<|MERGE_RESOLUTION|>--- conflicted
+++ resolved
@@ -11,11 +11,7 @@
   - spotpy
   - statsmodels
   - xarray
-<<<<<<< HEAD
-  - xclim >=0.47.0
-=======
   - xclim >=0.47.0  # FIXME: Remove pin once our dependencies (xclim, xscen) support pandas 2.2.0
->>>>>>> f00d6fbf
   - xscen >=0.7.1
   - pip
   - pip:
