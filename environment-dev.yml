--- conflicted
+++ resolved
@@ -42,16 +42,10 @@
   - pandoc
   - planetary-computer
   - pooch
-<<<<<<< HEAD
   - pre-commit >=3.3.2
+  - pystac-client
   - ruff >=0.1.9
-=======
-  - pre-commit
-  - pystac-client
-  - pytest
-  - pytest-cov
   - stackstac
->>>>>>> 2add8eed
   - sphinx
   - sphinx-autoapi
   - sphinx-codeautolink
