name: xhydro-dev
channels:
  - conda-forge
dependencies:
  - python >=3.9,<3.13
  # Don't forget to sync changes between environment.yml, environment-dev.yml, and pyproject.toml!
  # Main packages
  - numpy
  - pooch >=1.8.0
  - pydantic >=2.0,<2.5.3  # FIXME: Remove pin once our dependencies (xclim, xscen) support pydantic 2.5.3
  - spotpy
  - statsmodels
  - xarray >=2023.11.0
  - xclim >=0.48.2
  - xscen >=0.8.3
  - pip
  - pip:
<<<<<<< HEAD
    - xdatasets
    - tensorflow
=======
    - xdatasets >=0.3.1
>>>>>>> a2d93722
  # Dev
  - black ==24.1.1
  - blackdoc ==0.3.9
  - bump-my-version >=0.17.1
#  - coveralls >=3.3.1
  - flake8 >=7.0.0
  - furo
  - ipykernel
  - ipython
  - isort ==5.13.2
  - jupyter_client
  - nbsphinx
  - nbval
  - pandoc
  - pooch
  - pre-commit >=3.3.2
  - pytest >=7.3.1
#  - pytest-cov >=4.0.0
  - ruff >=0.2.0
  - sphinx
  - sphinx-autoapi
  - sphinx-codeautolink
  - sphinx-copybutton
  - sphinx-intl
  - sphinxcontrib-napoleon
  # Testing
  - tox >=4.0
  # Packaging
  - flit
  # Notebooks
  - hvplot
  - pip
  - pip:
    - coverage  # Not available in conda-forge for Python3.12
    - coveralls
    - pytest-cov >=4.0.0<|MERGE_RESOLUTION|>--- conflicted
+++ resolved
@@ -10,17 +10,13 @@
   - pydantic >=2.0,<2.5.3  # FIXME: Remove pin once our dependencies (xclim, xscen) support pydantic 2.5.3
   - spotpy
   - statsmodels
+  - tensorflow
   - xarray >=2023.11.0
   - xclim >=0.48.2
   - xscen >=0.8.3
   - pip
   - pip:
-<<<<<<< HEAD
-    - xdatasets
-    - tensorflow
-=======
     - xdatasets >=0.3.1
->>>>>>> a2d93722
   # Dev
   - black ==24.1.1
   - blackdoc ==0.3.9
@@ -52,7 +48,6 @@
   - flit
   # Notebooks
   - hvplot
-  - pip
   - pip:
     - coverage  # Not available in conda-forge for Python3.12
     - coveralls
