import os
from copy import deepcopy
from pathlib import Path

import numpy as np
import pytest
from packaging.version import parse
from xclim import __version__ as __xclim_version__
from xclim.testing.helpers import test_timeseries as timeseries

import xhydro.testing
from xhydro.modelling import Hydrotel, hydrological_model
from xhydro.modelling._hydrotel import _overwrite_csv, _read_csv


class TestHydrotel:
    def test_options(self, tmpdir):
        xhydro.testing.utils.fake_hydrotel_project(tmpdir / "fake")

        model_config = dict(
            model_name="Hydrotel",
            project_dir=tmpdir / "fake",
            project_file="SLNO.csv",
            use_defaults=True,
            executable="command",
            project_config={"PROJET HYDROTEL VERSION": "2.1.0"},
            simulation_config={"SIMULATION HYDROTEL VERSION": "1.0.5"},
            output_config={"TMAX_JOUR": "1"},
        )

        with pytest.warns(FutureWarning, match="Please refer to the DemoProject in"):
            ht = hydrological_model(
                model_config=model_config,
            )

        assert ht.simulation_dir.name == "simulation"
        assert ht.project_dir.name == "fake"

        # Check that the configuration options have been updated and that the files have been overwritten
        assert ht.project_config["PROJET HYDROTEL VERSION"] == "2.1.0"
        df = _read_csv(ht.config_files["project"])
        assert ht.project_config == df

        assert ht.simulation_config["SIMULATION HYDROTEL VERSION"] == "1.0.5"
        df = _read_csv(ht.config_files["simulation"])
        assert ht.simulation_config == df

        assert ht.output_config["TMAX_JOUR"] == "1"
        df = _read_csv(ht.config_files["output"])
        assert ht.output_config == df

    @pytest.mark.parametrize("test", ["station", "grid", "none", "toomany"])
    def test_get_data(self, tmpdir, test):
        xhydro.testing.utils.fake_hydrotel_project(tmpdir, meteo=True, debit_aval=True)
        if test == "station":
            simulation_config = {"FICHIER STATIONS METEO": "meteo\\SLNO_meteo_GC3H.nc"}
        elif test == "grid":
            simulation_config = {"FICHIER GRILLE METEO": "meteo\\SLNO_meteo_GC3H.nc"}
        elif test == "none":
            simulation_config = {}
        else:
            simulation_config = {
                "FICHIER STATIONS METEO": "meteo\\SLNO_meteo_GC3H.nc",
                "FICHIER GRILLE METEO": "meteo\\SLNO_meteo_GC3H.nc",
            }

        ht = Hydrotel(
            project_dir=tmpdir,
            project_file="SLNO.csv",
            executable="command",
            simulation_config=simulation_config,
        )
        if test in ["station", "grid"]:
            ds = ht.get_inputs(return_config=True if test == "station" else False)
            if isinstance(ds, tuple):
                ds, config = ds
                assert config["STATION_DIM_NAME"] == "stations"
                assert config["TMAX_NAME"] == "tasmax"

            assert all(v in ds.variables for v in ["tasmin", "tasmax", "pr"])
            np.testing.assert_array_equal(ds.tasmin, np.zeros([1, 365 * 2]))
            np.testing.assert_array_equal(ds.tasmax.mean(), 1)

            ds = ht.get_streamflow()
            assert all(v in ds.variables for v in ["debit_aval"])
            assert set(ds.dims) == {"time", "troncon"}
            np.testing.assert_array_equal(ds.debit_aval.mean(), 0)
        elif test == "toomany":
            with pytest.raises(
                ValueError,
                match="Both 'FICHIER GRILLE METEO' and 'FICHIER STATIONS METEO' are specified in the simulation configuration file.",
            ):
                ht.get_inputs()
        else:
            with pytest.raises(
                ValueError,
                match="You must specify either 'FICHIER GRILLE METEO' or 'FICHIER STATIONS METEO'",
            ):
                ht.get_inputs()

    @pytest.mark.parametrize("subset", [True, False])
    def test_input_dates(self, tmpdir, subset):
        meteo = timeseries(
            np.zeros(365 * 10),
            start="2001-01-01",
            freq="D",
            variable="tasmin",
            as_dataset=True,
            units="K",
        )
        meteo["tasmax"] = timeseries(
            np.ones(365 * 10),
            start="2001-01-01",
            freq="D",
            variable="tasmax",
            units="degC",
        )
        meteo["pr"] = timeseries(
            np.ones(365 * 10) * 10,
            start="2001-01-01",
            freq="D",
            variable="pr",
            units="mm",
        )
        meteo = meteo.expand_dims("stations").assign_coords(stations=["010101"])
        meteo = meteo.assign_coords(coords={"lat": 46, "lon": -77})
        for c in ["lat", "lon"]:
            meteo[c] = meteo[c].expand_dims("stations")

        xhydro.testing.utils.fake_hydrotel_project(tmpdir, meteo=meteo)

        date_debut = "2002-01-01"
        date_fin = "2005-12-31"
        simulation_config = {
            "FICHIER STATIONS METEO": r"meteo\SLNO_meteo_GC3H.nc",
            "DATE DEBUT": date_debut,
            "DATE FIN": date_fin,
            "PAS DE TEMPS": 24,
        }
        ht = Hydrotel(
            project_dir=tmpdir,
            project_file="SLNO.csv",
            executable="command",
            simulation_config=simulation_config,
        )

        ds = ht.get_inputs(subset_time=subset)
        if subset:
            assert ds.time.min().dt.strftime("%Y-%m-%d").item() == date_debut
            assert ds.time.max().dt.strftime("%Y-%m-%d").item() == date_fin
        else:
            assert ds.time.min().dt.strftime("%Y-%m-%d").item() == "2001-01-01"
            assert ds.time.max().dt.strftime("%Y-%m-%d").item() == "2010-12-29"

    def test_standard(self, tmpdir):
        xhydro.testing.utils.fake_hydrotel_project(tmpdir, debit_aval=True)

        ht = Hydrotel(tmpdir, "SLNO.csv", executable="command")
        with ht.get_streamflow() as ds_tmp:
            ds_orig = deepcopy(ds_tmp)
        ht._standardise_outputs()
        ds = ht.get_streamflow()

        # To make sure the original dataset was not modified prior to standardisation
        assert list(ds_orig.data_vars) == ["debit_aval"]
        assert set(ds_orig.dims) == {"time", "troncon"}

        assert list(ds.data_vars) == ["q"]
        assert set(ds.dims) == {"time", "subbasin_id"}
        correct_attrs = {
<<<<<<< HEAD
            "units": (
                "m^3 s-1" if parse(__xclim_version__) < parse("0.48.0") else "m3 s-1"
            ),
            "description": "Simulated streamflow at the outlet of the river reach",
=======
            "units": ("m^3 s-1" if parse(__xclim_version__) < parse("0.48.0") else "m3 s-1"),
            "description": "Streamflow at the outlet of the river reach",
>>>>>>> 96355226
            "standard_name": "outgoing_water_volume_transport_along_river_channel",
            "long_name": "Simulated streamflow",
            "_original_name": "debit_aval",
            "_original_description": "Debit en aval du troncon",
        }
        assert sorted(set(ds.q.attrs)) == sorted(set(correct_attrs))
        for k, v in correct_attrs.items():
            assert ds.q.attrs[k] == v

        assert ds.attrs["Hydrotel_version"] == "version unspecified"
        assert ds.attrs["Hydrotel_config_version"] == ""

        assert "initial_simulation_path" not in ds.attrs

    def test_simname(self, tmpdir):
        xhydro.testing.utils.fake_hydrotel_project(tmpdir)
        with pytest.raises(ValueError, match="folder does not exist"):
            Hydrotel(
                tmpdir,
                "SLNO.csv",
                executable="command",
                project_config={"SIMULATION COURANTE": "test"},
            )

        ht = Hydrotel(tmpdir, "SLNO.csv", executable="command")
        with pytest.raises(ValueError, match="folder does not exist"):
            ht.update_config(project_config={"SIMULATION COURANTE": "test"})

        Path(tmpdir / "simulation" / "simulation").rename(
            tmpdir / "simulation" / "test",
        )
        Path(tmpdir / "simulation" / "test" / "simulation.csv").rename(
            tmpdir / "simulation" / "test" / "test.csv",
        )
        Hydrotel(
            tmpdir,
            "SLNO.csv",
            executable="command",
            project_config={"SIMULATION COURANTE": "test"},
        )

    def test_dates(self, tmpdir):
        xhydro.testing.utils.fake_hydrotel_project(tmpdir)
        ht = Hydrotel(
            tmpdir,
            "SLNO.csv",
            executable="command",
            simulation_config={"DATE DEBUT": "2001-01-01", "DATE FIN": "2001-12-31 12"},
        )
        assert ht.simulation_config["DATE DEBUT"] == "2001-01-01 00:00"
        assert ht.simulation_config["DATE FIN"] == "2001-12-31 12:00"

    @pytest.mark.parametrize("test", ["ok", "pdt", "cfg", "raise"])
    def test_run(self, tmpdir, test):
        xhydro.testing.utils.fake_hydrotel_project(tmpdir, meteo=True)
        ht = Hydrotel(
            tmpdir,
            "SLNO.csv",
            executable="hydrotel" if test != "raise" else "command",
            simulation_config={
                "DATE DEBUT": "2001-01-01",
                "DATE FIN": "2001-12-31",
                "FICHIER STATIONS METEO": r"meteo\SLNO_meteo_GC3H.nc",
                "PAS DE TEMPS": (24 if test != "pdt" else None),  # xHydro no longer checks the configuration files
            },
        )

        if os.name == "nt":
            with pytest.raises(ValueError, match="You must specify the path to Hydrotel.exe"):
                ht.run(dry_run=True)
        else:
            if test in ["ok", "pdt"]:
                command = ht.run(dry_run=True)
                assert command == f"hydrotel {ht.config_files['project']} -t 1"
            elif test == "cfg":
                run_options = ["-t 10", "-c", "-s"]
                check_missing = True
                xr_open_kwargs_in = {"chunks": {"time": 10}}
                with pytest.warns(
                    FutureWarning,
                ) as w:
                    command = ht.run(
                        dry_run=True,
                        run_options=run_options,
                        check_missing=check_missing,
                        xr_open_kwargs_in=xr_open_kwargs_in,
                    )
                assert len(w) == 2
                assert command == (f"hydrotel {ht.config_files['project']} -c -s -t 10")
            elif test == "raise":
                with pytest.raises(
                    ValueError,
                    match="The executable command does not seem to be a valid Hydrotel command",
                ):
                    ht.run(dry_run=True)

    def test_errors(self, tmpdir):
        # Missing project folder
        with pytest.raises(ValueError, match="The project folder does not exist."):
            Hydrotel("fake", "SLNO.csv", executable="command")

        # Missing project name
        xhydro.testing.utils.fake_hydrotel_project(tmpdir)
        project_config = {
            "SIMULATION COURANTE": "",
        }
        _overwrite_csv(tmpdir / "SLNO.csv", project_config)
        with pytest.raises(
            ValueError,
            match="'SIMULATION COURANTE' must be specified",
        ):
            Hydrotel(tmpdir, "SLNO.csv", executable="command")

        # Simulation does not match project name
        xhydro.testing.utils.fake_hydrotel_project(tmpdir)
        project_config = {
            "SIMULATION COURANTE": "abc",
        }
        Path(tmpdir / "simulation" / "simulation").rename(
            tmpdir / "simulation" / "abc",
        )
        with pytest.raises(
            FileNotFoundError,
            match="/abc/abc.csv",
        ):
            Hydrotel(tmpdir, "SLNO.csv", executable="command", project_config=project_config)

        xhydro.testing.utils.fake_hydrotel_project(tmpdir)
        # Remove simulation.csv
        Path(tmpdir / "simulation" / "simulation" / "simulation.csv").unlink()
        with pytest.raises(FileNotFoundError):
            Hydrotel(tmpdir, "SLNO.csv", executable="command")

    def test_bad_overwrite(self, tmpdir):
        xhydro.testing.utils.fake_hydrotel_project(tmpdir)
        with pytest.raises(ValueError, match="Could not find the following keys in the file"):
            _overwrite_csv(
                tmpdir / "simulation" / "simulation" / "output.csv",
                {"foo": "bar"},
            )<|MERGE_RESOLUTION|>--- conflicted
+++ resolved
@@ -168,15 +168,8 @@
         assert list(ds.data_vars) == ["q"]
         assert set(ds.dims) == {"time", "subbasin_id"}
         correct_attrs = {
-<<<<<<< HEAD
-            "units": (
-                "m^3 s-1" if parse(__xclim_version__) < parse("0.48.0") else "m3 s-1"
-            ),
+            "units": ("m^3 s-1" if parse(__xclim_version__) < parse("0.48.0") else "m3 s-1"),
             "description": "Simulated streamflow at the outlet of the river reach",
-=======
-            "units": ("m^3 s-1" if parse(__xclim_version__) < parse("0.48.0") else "m3 s-1"),
-            "description": "Streamflow at the outlet of the river reach",
->>>>>>> 96355226
             "standard_name": "outgoing_water_volume_transport_along_river_channel",
             "long_name": "Simulated streamflow",
             "_original_name": "debit_aval",
