Usage
=====

.. toctree::
    :maxdepth: 1
    :numbered:

    gis
    hydrological_modelling
    optimal_interpolation
    local_frequency_analysis
<<<<<<< HEAD
    lstm
    optimal_interpolation
=======
    regional_frequency_analysis
    climate_change
    pmp
    extreme_value_analysis
>>>>>>> 3e0b0729
<|MERGE_RESOLUTION|>--- conflicted
+++ resolved
@@ -7,14 +7,11 @@
 
     gis
     hydrological_modelling
+    local_frequency_analysis
+    lstm
     optimal_interpolation
     local_frequency_analysis
-<<<<<<< HEAD
-    lstm
-    optimal_interpolation
-=======
     regional_frequency_analysis
     climate_change
     pmp
-    extreme_value_analysis
->>>>>>> 3e0b0729
+    extreme_value_analysis