{
 "cells": [
  {
   "cell_type": "markdown",
   "metadata": {},
   "source": [
    "# Optimal interpolation module"
   ]
  },
  {
   "cell_type": "markdown",
   "metadata": {},
   "source": [
    "Optimal interpolation is a tool that allows combining a spatially distributed field (i.e. the \"background field\") with point observations in such a way that the entire field can be adjusted according to deviations between the observations and the field at the point of observations. For example, it can be used to combine a field of reanalysis precipitation (e.g. ERA5) with observation records, and thus adjust the reanalysis precipitation over the entire domain in a statistically optimal manner. \n",
    "\n",
    "This page demonstrates how to use `xhydro` to perform optimal interpolation using field-like simulations and point observations for hydrological modelling. In this case, the background field is a set of outputs from a distributed hydrological model and the observations correspond to real hydrometric stations. The aim is to correct the background field (i.e. the distributed hydrological simulations) using optimal interpolation, as in Lachance-Cloutier et al (2017).\n",
    "\n",
    "*Lachance-Cloutier, S., Turcotte, R. and Cyr, J.F., 2017. Combining streamflow observations and hydrologic simulations for the retrospective estimation of daily streamflow for ungauged rivers in southern Quebec (Canada). Journal of hydrology, 550, pp.294-306.*"
   ]
  },
  {
   "cell_type": "code",
   "execution_count": null,
   "metadata": {},
   "outputs": [],
   "source": [
    "import datetime as dt\n",
    "from functools import partial\n",
    "from pathlib import Path\n",
    "from zipfile import ZipFile\n",
    "\n",
    "import matplotlib.pyplot as plt\n",
    "import numpy as np\n",
    "import pandas as pd\n",
    "import pooch\n",
    "import xarray as xr\n",
    "from scipy.stats import norm\n",
    "\n",
    "import xhydro.optimal_interpolation.optimal_interpolation_fun as opt\n",
    "from xhydro.optimal_interpolation.ECF_climate_correction import general_ecf"
   ]
  },
  {
   "cell_type": "markdown",
   "metadata": {},
   "source": [
    "## A quick example\n",
    "\n",
    "Imagine a scenario where we have 3 streamflow observation stations and a hydrological model that simulated flows at those 3 sites and at another extra 2 sites (for a total of 5 simulation sites). We would like to improve the quality of the simulations at each of the 5 sites and even more so at the 2 extra sites where there are no observations to help train the model. The setup could look something like this:\n",
    "\n",
    "* Station 1: Observed + simulated\n",
    "* Station 2: Observed + simulated\n",
    "* Station 3: Observed + simulated\n",
    "* Station 4: Simulated only\n",
    "* Station 5: Simulated only\n",
    "\n",
    "Optimal interpolation can help, but we will need some basic information with respect to each of the stations (simulated and observed):\n",
    "\n",
    "* Catchment areas (to scale the errors)\n",
    "* Catchment latitude / longitudes, to develop the spatial error model\n",
    "* Observed data at the 3 gauged locations\n",
    "* Simulated data at the 5 locations\n",
    "\n",
    "Let's define these now and show the stations on a map:  "
   ]
  },
  {
   "cell_type": "code",
   "execution_count": null,
   "metadata": {},
   "outputs": [],
   "source": [
    "# Define the station coordinates. Start with observed (Stations 1-3)\n",
    "lat_obs = np.array([45.0, 45.5, 45.8])\n",
    "lon_obs = np.array([-71.0, -70.4, -71.8])\n",
    "\n",
    "# And now the simulated (Stations 1-5). Notice that the first three stations are the same as\n",
    "# the observation stations.\n",
    "lat_est = np.array([45.0, 45.5, 45.8, 44.2, 45.4])\n",
    "lon_est = np.array([-71.0, -70.4, -71.8, -70.2, -71.9])\n",
    "\n",
    "# We need catchment areas to scale data, in the same order as the latitudes and longitudes.\n",
    "drainage_area = np.array([480.0, 270.0, 620.0, 1000.0, 700.0])\n",
    "\n",
    "# We also need streamflow data for each site. In this example, we will use a single day, but\n",
    "# it would be possible to apply to each day of a time series. Notice that while the first three\n",
    "# stations correspond to the same stations for both the observed_flow and simulated_flow data,\n",
    "# The data is different because one is observed and the other is simulated.\n",
    "observed_flow = np.array([100.0, 110.0, 150.0])\n",
    "simulated_flow = np.array([108.0, 135.0, 148.0, 154.0, 88.0])"
   ]
  },
  {
   "cell_type": "markdown",
   "metadata": {},
   "source": [
    "![test](../../docs/_static/_images/test_station_locations_OI.png)\n",
    "\n",
    "We now have the basic data required to start processing using optimal interpolation. However, before doing so, we must provide some hyperparameters. Some are more complex than others, so let's break down the main steps.\n",
    "\n",
    "The first is the need to compute differences (also referred to as \"departures\" between observations and simulations where they both occur simultaneously. We also need to scale the data by the catchment area to ensure errors are relative and can then be interpolated. We then take the logarithm of these values to ensure extrapolation does not cause negative streamflow. We will reverse the transformation later."
   ]
  },
  {
   "cell_type": "code",
   "execution_count": null,
   "metadata": {},
   "outputs": [],
   "source": [
    "# Log-transform the scaled flow data\n",
    "scaled_simulated_flow = np.log(simulated_flow / drainage_area)\n",
    "scaled_observed_flow = np.log(observed_flow / drainage_area[0:3])\n",
    "\n",
    "# Compute the departure for the three observation stations.\n",
    "departures = scaled_simulated_flow[0:3] - scaled_observed_flow"
   ]
  },
  {
   "cell_type": "markdown",
   "metadata": {},
   "source": [
    "We will now need some information that may (or may not) be available for our observation sites and simulation sites. These include estimates of:\n",
    "\n",
    "* The variance of the observations at the gauged sites.\n",
    "* The variance of the simulated flows at the observation sites. This is a vector of size 3 in this example, i.e. one value per observation site. Note that this variance is that of the simulations at the observation sites, and not the variance of the observations themselves.\n",
    "* The variance of the simulated flows at the estimation sites. This is a vector of size 5 in this example, i.e. one value per simulation point, including those that also correspond to an observation site.\n",
    "\n",
    "We do not know these values for this test example, however these values can be estimated in real-world applications using long time series of log-transformed and scaled flows or using measurement error from the instrumentation at gauged sites. For this example, we will assume simple values of 1.0 for each case."
   ]
  },
  {
   "cell_type": "code",
   "execution_count": null,
   "metadata": {},
   "outputs": [],
   "source": [
    "# Define the ratio of the observed variance to that of the simulations. We set it to 0.15, but it could be adjusted\n",
    "# according to the level of confidence in each measure.\n",
    "var_obs = np.array([0.15, 0.15, 0.15])\n",
    "\n",
    "# Define the background field (simulations) variance at the observed sites\n",
    "bg_var_obs = (np.array([1.0, 1.0, 1.0]),)\n",
    "\n",
    "# Define the background field (simulations) variance at the simulated sites. Note that the first three stations\n",
    "# are the same as in the previous variable, as in our test case, the first three simulated stations are located\n",
    "# at the observation sites.\n",
    "bg_var_est = (np.array([1.0, 1.0, 1.0, 1.0, 1.0]),)"
   ]
  },
  {
   "cell_type": "markdown",
   "metadata": {},
   "source": [
    "If we had better estimates of these variables, we could change the 1.0 values to more appropriate values. However, these can also be adjusted according to past experience or by trial-and-error.\n",
    "\n",
    "The final piece of the puzzle is that of the error covariance function. In a nutshell, optimal interpolation will consider the distance between an observation (or multiple observations) and the site where we need to estimate the new flow value. We can easily understand that a simulation station that is very close to an observation station should be highly correlated with it, whereas a more distant point would be less correlated. We therefore need a covariance function that estimates (1) the degree of covariability between an observed and simulated point as a function of (2) the distance between those points. This is the ECF function, multiple models of which exist in the literature. In many instances, a model form will be imposed and parameters will be adjusted such that the model represents the existing covariance between points.\n",
    "\n",
    "In this test example, we have too few points and not enough timesteps to establish a meaningful model (and parameterization) from the data. We therefore impose a model. There are four that are built into `xhydro`, where par[0] and par[1] are the model parameters to be calibrated (in normal circumstances) and where *h* is the distance between the points:\n",
    "\n",
    "* Model 1: par[0] * (1 + h / par[1]) * exp(-h / par[1]) -- From Lachance-Cloutier et al. 2017.\n",
    "* Model 2: par[0] * exp(-0.5 * (h / par[1])**2)\n",
    "* Model 3: par[0] * exp(-h / par[1])\n",
    "* Model 4: par[0] * exp(-(h ** par[1]) / par[0])\n",
    "\n",
    " We will use model #4, but you can change it below and see how it affects results. Parameters can also be changed to assess their impacts. "
   ]
  },
  {
   "cell_type": "code",
   "execution_count": null,
   "metadata": {},
   "outputs": [],
   "source": [
    "# Define the ECF function model. We use partial functions to do so, with the models being predefined in the\n",
    "# xhydro.optimal_interpolation.ECF_climate_correction package.\n",
    "ecf_fun = partial(general_ecf, form=4)\n",
    "\n",
    "# Now we can parameterize the ecf_fun with the model parameters that we want.\n",
    "# In this test example we will use values of 1.0 and 0.5 for par[0] and par[1], respectively.\n",
    "par = [1.0, 0.5]\n",
    "ecf = partial(ecf_fun, par=par)"
   ]
  },
  {
   "cell_type": "markdown",
   "metadata": {},
   "source": [
    "We can now run the optimal interpolation algorithm and retrieve the estimated value and variance of the uncertainty for each simulated site."
   ]
  },
  {
   "cell_type": "code",
   "execution_count": null,
   "metadata": {},
   "outputs": [],
   "source": [
    "print(\"lat_est: \" + str(lat_est))\n",
    "print(\"lon_est: \" + str(lon_est))\n",
    "print(\"lat_obs: \" + str(lat_obs))\n",
    "print(\"lon_obs: \" + str(lon_obs))\n",
    "print(\"bg_departures: \" + str(departures))\n",
    "print(\"bg_est: \" + str(scaled_simulated_flow))\n",
    "print(\"bg_var_obs: \" + str(bg_var_obs))\n",
    "print(\"bg_var_est: \" + str(bg_var_est))\n",
    "print(\"var_obs: \" + str(var_obs))\n",
    "print(\"ecf: \" + str(ecf))"
   ]
  },
  {
   "cell_type": "code",
   "execution_count": null,
   "metadata": {},
   "outputs": [],
   "source": [
    "# Display all the data that will be used for the optimal interpolation:\n",
    "\n",
    "\n",
    "# Launch the optimal interpolation with all the pre-established values.\n",
    "v_est, var_est, _ = opt.optimal_interpolation(\n",
    "    lat_est=lat_est,\n",
    "    lon_est=lon_est,\n",
    "    lat_obs=lat_obs,\n",
    "    lon_obs=lon_obs,\n",
    "    bg_departures=departures,\n",
    "    bg_est=scaled_simulated_flow,\n",
    "    bg_var_obs=bg_var_obs,\n",
    "    bg_var_est=bg_var_est,\n",
    "    var_obs=var_obs,\n",
    "    ecf=ecf,\n",
    "    precalcs={},  # To speedup calculations, not required here.\n",
    ")"
   ]
  },
  {
   "cell_type": "markdown",
   "metadata": {},
   "source": [
    "Finally, we can compute the actual best estimate value and the variance of the uncertainty distribution from these results:"
   ]
  },
  {
   "cell_type": "code",
   "execution_count": null,
   "metadata": {},
   "outputs": [],
   "source": [
    "# Transform back into absolute values and rescale by the drainage area\n",
    "estimated_flow = np.exp(v_est) * drainage_area\n",
    "\n",
    "print(\"Estimated values are: \" + str(estimated_flow))\n",
    "print(\"Simulated values were: \" + str(simulated_flow))\n",
    "print(\"Observed values are: \" + str(observed_flow))"
   ]
  },
  {
   "cell_type": "markdown",
   "metadata": {},
   "source": [
    "As a last step, here is how we can estimate the distribution of possible values at the estimation sites. The v_est is the location of the distribution, and the v_est is the variance. This means we can model the distribution and generate quantile values."
   ]
  },
  {
   "cell_type": "code",
   "execution_count": null,
   "metadata": {},
   "outputs": [],
   "source": [
    "# Get the log-normal error model, whose variance depends on the interpolation variance and the variance of the departures.\n",
    "var_bg = np.var(departures)  # Variance of the departures of the background field\n",
    "var_est = (\n",
    "    var_est * var_bg\n",
    ")  # Complete error model that includes the interpolation variance and the departures variance.\n",
    "\n",
    "# Using the uncertainty estimation, get the 25th percentile of the estimated flows, and un-transform\n",
    "percentile_values = norm.ppf(np.array(25.0) / 100.0, loc=v_est, scale=np.sqrt(var_est))\n",
    "flows_25th_percentile = np.exp(percentile_values) * drainage_area\n",
    "\n",
    "# Do the same but with the 75th percentile.\n",
    "percentile_values = norm.ppf(np.array(75.0) / 100.0, loc=v_est, scale=np.sqrt(var_est))\n",
    "# Get the values in real units and scale according to drainage area\n",
    "flows_75th_percentile = np.exp(percentile_values) * drainage_area\n",
    "\n",
    "print(\"Estimated values for the 25th percentile are: \" + str(flows_25th_percentile))\n",
    "print(\"Estimated values for the 50th percentile are: \" + str(estimated_flow))\n",
    "print(\"Estimated values for the 75th percentile are: \" + str(flows_75th_percentile))"
   ]
  },
  {
   "cell_type": "markdown",
   "metadata": {},
   "source": [
    "\n",
    "\n",
    "Notice that there are a few problems with the model presented here:\n",
    "1. The optimal interpolation worsened the estimated results at the gauged sites compared to the raw simulation.\n",
    "2. The 25th and 75th percentile values for the estimated flows at the gauged sites are \"nan\".\n",
    "3. The estimated flows at the ungauged sites did not change (or changed very little).\n",
    "\n",
    "These problems arise due to some methodological choices:\n",
    "* Forcing of a covariance function model and parameterization that is inadequate.\n",
    "* Very few observation stations, making it extremely difficult to assess spatial patterns.\n",
    "* Simulated and observed flows that were randomly generated and have no (or little) correlation, very small covariance.\n",
    "\n",
    "This means the problem is ill-defined and the optimal interpolation should not be applied in these cases. With more data, the results become much better, as will be shown in the next section."
   ]
  },
  {
   "cell_type": "markdown",
   "metadata": {},
   "source": [
    "## Application on real data from the HYDROTEL hydrological model"
   ]
  },
  {
   "cell_type": "markdown",
   "metadata": {},
   "source": [
    "The previous section showed how to implement the optimal interpolation algorithm in a standalone manner. However, this is inconvenient when many stations are to be processed concurrently. Tools have thus been built into `xhydro` to help with all the processing, and as such, has some specific data requirements. Here we explore the contents of a complete input file, and we will add details a bit later. Let's start by importing some test data from the `xhydro-testdata` repository:"
   ]
  },
  {
   "cell_type": "code",
   "execution_count": null,
   "metadata": {},
   "outputs": [],
   "source": [
    "# Get data with pooch\n",
    "test_data_path = pooch.retrieve(\n",
    "    url=\"https://github.com/hydrologie/xhydro-testdata/raw/main/data/optimal_interpolation/OI_data_corrected.zip\",\n",
    "    known_hash=\"md5:acdf90b78b53595eb97ff0e84fc07aa8\",\n",
    ")\n",
    "\n",
    "# Extract to a cache path.\n",
    "directory_to_extract_to = Path(test_data_path).parent\n",
    "with ZipFile(test_data_path, \"r\") as zip_ref:\n",
    "    zip_ref.extractall(directory_to_extract_to)\n",
    "\n",
    "# Read-in all the files and set to paths that we can access later.\n",
    "flow_obs_info_file = directory_to_extract_to / \"A20_HYDOBS_TEST_corrected.nc\"\n",
    "flow_sim_info_file = directory_to_extract_to / \"A20_HYDREP_TEST_corrected.nc\"\n",
    "corresponding_station_file = directory_to_extract_to / \"station_correspondence.nc\"\n",
    "selected_station_file = (\n",
    "    directory_to_extract_to / \"stations_retenues_validation_croisee.csv\"\n",
    ")"
   ]
  },
  {
   "cell_type": "markdown",
   "metadata": {},
   "source": [
    "We now have 4 files:\n",
    "- flow_obs_info_file: The dataset file (.nc) that contains the point observations and station metadata.\n",
    "- flow_sim_info_file: The dataset file (.nc) that contains the background field simulations, including simulated station metadata.\n",
    "- corresponding_station_file: The dataset file (.nc) that links the station identifiers between observations and simulated stations. This is necessary because observed stations have \"real world\" identifiers and distributed simulations are often coded or numbered sequentially. However, we need to be able to find which of the background field stations (simulation points) correspond to each real-world station.\n",
    "- selected_station_file: The list of stations from the observation set that we wish to use (thus discarding the others from the flow_obs_info_file set).\n",
    "\n",
    "We can now process them to extract some values that will be required to send to the optimal interpolation main controller:"
   ]
  },
  {
   "cell_type": "code",
   "execution_count": null,
   "metadata": {},
   "outputs": [],
   "source": [
    "# We first open the .nc files that contain our required data (qobs for the observed flows,\n",
    "# qsim for the simulated flows and the station correspondence file)\n",
    "qobs = xr.open_dataset(flow_obs_info_file)\n",
    "qsim = xr.open_dataset(flow_sim_info_file)\n",
    "station_correspondence = xr.open_dataset(corresponding_station_file)\n",
    "\n",
    "# Also read the .csv file that contains the list of observation stations to include.\n",
    "df_validation = pd.read_csv(selected_station_file, sep=None, dtype=str)\n",
    "observation_stations = list(df_validation[\"No_station\"])"
   ]
  },
  {
   "cell_type": "markdown",
   "metadata": {},
   "source": [
    "Let's explore the contents of these files:"
   ]
  },
  {
   "cell_type": "code",
   "execution_count": null,
   "metadata": {},
   "outputs": [],
   "source": [
    "# First show the contents of the observed streamflow file:\n",
    "display(qobs)"
   ]
  },
  {
   "cell_type": "markdown",
   "metadata": {},
   "source": [
    "### IMPORTANT: \n",
    "Notice that there are a few keywords that are important in these files that the code expects:\n",
    "1. The streamflow observations must be in a data variable named \"streamflow\", with dimensions \"station\" and \"time\".\n",
    "2. There must be the catchment drainage area in a variable named \"drainage_area\" with dimensions \"station\".\n",
    "3. The \"centroid_lat\" and \"centroid_lon\" are also required under those specific names to allow computing distances. These are the centroids of the catchments, and not the latitude and longitude of the hydrometric stations.\n",
    "4. There should be a \"time\" variable.\n",
    "5. There should be a \"station_id\" variable, that has an identifier for each station. This will be used to map the observation station IDs to the simulated station IDs using the correspondence tables.\n",
    "\n",
    "Notice that there are 274 observed stations, which should help increase the error covariance function's accuracy.\n",
    "\n",
    "We can now explore the simulated streamflow \"qsim\", which is quite similar:\n"
   ]
  },
  {
   "cell_type": "code",
   "execution_count": null,
   "metadata": {},
   "outputs": [],
   "source": [
    "# Next show the contents of the simulated streamflow file:\n",
    "display(qsim)"
   ]
  },
  {
   "cell_type": "markdown",
   "metadata": {},
   "source": [
    "### IMPORTANT:\n",
    "We can again see some specific variables in the \"qsim\" dataset:\n",
    "1. The streamflow simulations must be in a data variable named \"streamflow\", with dimensions \"station\" and \"time\".\n",
    "2. There must be the catchment drainage area *as simulated by the model* in a variable named \"drainage_area\" with dimensions \"station\".\n",
    "3. The \"lat\" and \"lon\" are also required under those specific names to allow computing distances. These are the centroids of the catchments, and not the latitude and longitude of the hydrometric stations, which do not exist in the simulation mode.\n",
    "4. There should be a \"time\" variable.\n",
    "5. There should be a \"station_id\" variable, that has an identifier for each station. This will be used to map the observation station IDs to the simulated station IDs using the correspondence tables.\n",
    "\n",
    "Notice that there are again 274 stations, like in the \"qobs\" dataset. This is because this specific dataset was used to perform leave-one-out cross validation to assess the optimal interpolation performance, and as such, only simulations at gauged sites is of interest. In an operational setting, there is no limit on the number of stations for \"qsim\".\n",
    "\n",
    "Now let's take a look at the correspondance tables and the observed station dataset."
   ]
  },
  {
   "cell_type": "code",
   "execution_count": null,
   "metadata": {},
   "outputs": [],
   "source": [
    "# Show the correspondence table\n",
    "display(station_correspondence)"
   ]
  },
  {
   "cell_type": "markdown",
   "metadata": {},
   "source": [
    "To keep the observed and simulation station names separate, the following nomenclature has been adopted:\n",
    "\n",
    "- Observed stations are tagged as \"station_id\" in the station_correspondence dataset\n",
    "- Simulated stations are tagged as \"reach_id\" in the station_correspondence dataset\n",
    "\n",
    "Notice that there are 296 stations in this table, whereas we only had 274 stations in the flow datasets. This is completely acceptable, as long as all observed-simulation pairs are found in the station_correspondence dataset. If some are missing, the code will raise an exception.\n",
    "\n",
    "Finally, let's see the contents of the observation_stations variable, which tells the model which of the 274 observation stations should be used to build the error covariance model and perform the optimal interpolation. These stations need to be a subset of the 274 observed stations."
   ]
  },
  {
   "cell_type": "code",
   "execution_count": null,
   "metadata": {},
   "outputs": [],
   "source": [
    "print(\n",
    "    \"There are a total of \"\n",
    "    + str(len(observation_stations))\n",
    "    + \" selected observation stations.\"\n",
    ")\n",
    "print(observation_stations)"
   ]
  },
  {
   "cell_type": "markdown",
   "metadata": {},
   "source": [
    "As can be seen, it is simply a list of stations. It can be generated by any means by users, as long as it is in list form and includes stations from the qobs \"station_id\" variables. For this test case, we used only 96 catchments that had a sufficient number of observed streamflow records.\n",
    "\n",
    "We can now provide more details on some hyperparameters. Note that many of the hyperparameters of the test example are not required here, as the model will impose some choices and determine other values from the data directly. For example, the ECF model used is 'Model 3', and its parameters are optimized to best fit the available data.\n",
    "\n",
    "At this stage, the only missing required data is as follows:"
   ]
  },
  {
   "cell_type": "code",
   "execution_count": null,
   "metadata": {},
   "outputs": [],
   "source": [
    "# Start and end dates for the simulation. We use a short period for this notebook, but it can be extended.\n",
    "start_date = dt.datetime(2018, 11, 1)\n",
    "end_date = dt.datetime(2019, 1, 1)\n",
    "\n",
    "# The ratio of observed-to-simulated variance.\n",
    "ratio_var_bg = 0.15\n",
    "\n",
    "# The percentiles desired to estimate the flow uncertainty at each timestep and station\n",
    "percentiles = [25.0, 50.0, 75.0]\n",
    "\n",
    "# The number of variogram bins required to fit the error covariance function. 10 is a good number, but could be increased with more data.\n",
    "variogram_bins = 10"
   ]
  },
  {
   "cell_type": "markdown",
   "metadata": {},
   "source": [
    "We can now do a bit of processing to ensure we only provide the desired data:"
   ]
  },
  {
   "cell_type": "code",
   "execution_count": null,
   "metadata": {},
   "outputs": [],
   "source": [
    "# Extract only the desired time period for the flow datasets\n",
    "qobs = qobs.sel(time=slice(start_date, end_date))\n",
    "qsim = qsim.sel(time=slice(start_date, end_date))\n",
    "\n",
    "# Other computational options\n",
    "\n",
    "# If we do a leave-one-out cross-validation over the 96 catchments, the entire optimal interpolation process is repeated 96 times but\n",
    "# only over the observation sites, each time leaving one station out and kept independent for validation. This is time-consuming and\n",
    "# can be parallelized by adjusting this flag and setting an appropriate number of CPU cores according to your computer. By default,\n",
    "# the code will only use 1 core. However, if increased, the maximum number tht will be actually used is ([number-of-available-cores / 2] - 1)\n",
    "# CPU cores as to not overexert the computer.\n",
    "parallelize = False\n",
    "max_cores = 1\n",
    "\n",
    "# However, if leave_one_out_cv is set to False, then a simple operational application is performed and the model will estimate flows\n",
    "# at all of the \"qsim\" simulation sites. Here we set to \"True\" to generate a Leave-One-Out Cross-Validation and thus get flows that can\n",
    "# be evaluated and compared to actual observations.\n",
    "leave_one_out_cv = True"
   ]
  },
  {
   "cell_type": "markdown",
   "metadata": {},
   "source": [
    "We are now ready to perform the optimal interpolation, return the results in the form of a dataset, and explore that dataset:"
   ]
  },
  {
   "cell_type": "code",
   "execution_count": null,
   "metadata": {},
   "outputs": [],
   "source": [
    "# Launch the optimal interpolation by calling the main controller\n",
    "ds = opt.execute_interpolation(\n",
    "    qobs=qobs,\n",
    "    qsim=qsim,\n",
    "    station_correspondence=station_correspondence,\n",
    "    observation_stations=observation_stations,\n",
    "    ratio_var_bg=ratio_var_bg,\n",
    "    percentiles=percentiles,\n",
    "    variogram_bins=variogram_bins,\n",
    "    parallelize=parallelize,\n",
    "    max_cores=max_cores,\n",
    "    leave_one_out_cv=leave_one_out_cv,\n",
    ")\n",
    "\n",
    "display(ds)"
   ]
  },
  {
   "cell_type": "markdown",
   "metadata": {},
   "source": [
    "We can see that the returned dataset has a variable called \"streamflow\" of size **[percentile, station_id, time]**.\n",
    "\n",
    "This variable can be explored to get the flow estimation for each percentile requested to assess the uncertainty. For example, let's explore the value for the 50th percentile, i.e. the percentile value at index 1."
   ]
  },
  {
   "cell_type": "code",
   "execution_count": null,
   "metadata": {},
   "outputs": [],
   "source": [
    "display(ds[\"streamflow\"].sel(percentile=50.0))"
   ]
  },
  {
   "cell_type": "markdown",
   "metadata": {},
   "source": [
    "We can go further and extract the data for one catchment. We will also store it into a separate variable for further analysis.\n"
   ]
  },
  {
   "cell_type": "code",
   "execution_count": null,
   "metadata": {},
   "outputs": [],
   "source": [
    "# Change to see another catchment.\n",
    "selected_catchment = 0\n",
    "interpolated_flow_select = (\n",
    "    ds[\"streamflow\"].sel(percentile=50.0).isel(station_id=selected_catchment)\n",
    ")\n",
    "\n",
    "# Get the station ID for comparing\n",
    "interpolated_flow_select_station_id = str(\n",
    "    ds[\"station\"].isel(station=selected_catchment).data\n",
    ")"
   ]
  },
  {
   "cell_type": "markdown",
   "metadata": {},
   "source": [
    "We can do a similar processing for the observed and raw simulation data:"
   ]
  },
  {
   "cell_type": "code",
   "execution_count": null,
   "metadata": {},
   "outputs": [],
   "source": [
    "# Since we went from 274 to 96 catchments, the indexing is not preserved between the outputs and input files. Furthermore, there is\n",
    "# no guarantee that the 274 simulation and 274 observation stations are in the same order between both files. This code realigns everything.\n",
    "index_correspondence = np.where(\n",
    "    station_correspondence[\"station_id\"] == interpolated_flow_select_station_id\n",
    ")[0][0]\n",
    "station_code = station_correspondence[\"reach_id\"][index_correspondence]\n",
    "index_in_sim = np.where(qsim[\"station_id\"].values == station_code.data)[0][0]\n",
    "index_in_obs = np.where(qobs[\"station_id\"] == interpolated_flow_select_station_id)[0][0]\n",
    "\n",
    "# Extract the correct data from the observed and raw simulation files.\n",
    "observed_flow_select = qobs[\"streamflow\"].isel(station=index_in_obs)\n",
    "raw_simulated_flow_select = qsim[\"streamflow\"].isel(station=index_in_sim)"
   ]
  },
  {
   "cell_type": "markdown",
   "metadata": {},
   "source": [
    "We can plot these results and look for improvement in the simulations after the optimal interpolation:\n"
   ]
  },
  {
   "cell_type": "code",
   "execution_count": null,
   "metadata": {},
   "outputs": [],
   "source": [
    "plt.plot(observed_flow_select, label=\"Observed flow\")\n",
    "plt.plot(raw_simulated_flow_select, label=\"Raw simulation\")\n",
    "plt.plot(interpolated_flow_select, label=\"Interpolated simulation\")\n",
    "plt.xlabel(\"Simulation day\")\n",
    "plt.ylabel(\"Streamflow (m³/s\")\n",
    "plt.legend()\n",
    "plt.show()"
   ]
  },
  {
   "cell_type": "markdown",
   "metadata": {},
   "source": [
    "We can see that the optimal interpolation generally helped bring the model similation back in-line with the observations. Note that here the observations were not available and to the optimal interpolation algorithm in this leave-one-out cross-validation implementation, so the improvement is blind to the gauge observation data at this site."
   ]
  }
 ],
 "metadata": {
  "language_info": {
   "codemirror_mode": {
    "name": "ipython",
    "version": 3
   },
   "file_extension": ".py",
   "mimetype": "text/x-python",
   "name": "python",
   "nbconvert_exporter": "python",
   "pygments_lexer": "ipython3",
   "version": "3.12.3"
<<<<<<< HEAD
=======
  },
  "vscode": {
   "interpreter": {
    "hash": "e28391989cdb8b31df72dd917935faad186df3329a743c813090fc6af977a1ca"
   }
>>>>>>> ac808b50
  }
 },
 "nbformat": 4,
 "nbformat_minor": 4
}<|MERGE_RESOLUTION|>--- conflicted
+++ resolved
@@ -679,14 +679,6 @@
    "nbconvert_exporter": "python",
    "pygments_lexer": "ipython3",
    "version": "3.12.3"
-<<<<<<< HEAD
-=======
-  },
-  "vscode": {
-   "interpreter": {
-    "hash": "e28391989cdb8b31df72dd917935faad186df3329a743c813090fc6af977a1ca"
-   }
->>>>>>> ac808b50
   }
  },
  "nbformat": 4,
