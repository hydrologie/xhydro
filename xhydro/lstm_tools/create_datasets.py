--- conflicted
+++ resolved
@@ -1,308 +1,302 @@
-"""Tools to create the datasets to be used in LSTM model training and simulation."""
-
-<<<<<<< HEAD
-=======
-"""
-
->>>>>>> 980e478b
-import numpy as np
-import xarray as xr
-
-
-def create_dataset_flexible(
-    filename: str,
-    dynamic_var_tags: list,
-    qsim_pos: list,
-    static_var_tags: list,
-):
-    """Prepare the arrays of dynamic, static and observed flow variables.
-
-    A few things are absolutely required:
-        1. a "watershed" variable that contains the ID of watersheds, such that
-           we can preallocate the size of the matrices.
-        2. a "Qobs" variable that contains observed flows for the catchments.
-        3. The size of the catchments in the "drainage_area" tag. This is used
-           to compute scaled streamflow values for regionalization applications.
-
-    Parameters
-    ----------
-    filename : str
-        Path to the netcdf file containing the required input and target data for the LSTM. The ncfile must contain a
-        dataset named "Qobs" and "Drainage_area" for the code to work, as these are required as target and scaling for
-        training, respectively.
-    dynamic_var_tags : list of str
-        List of dataset variables to use in the LSTM model training. Must be part of the input_data_filename ncfile.
-    qsim_pos : list of bool
-        List of same length as dynamic_var_tags. Should be set to all False EXCEPT where the dynamic_var_tags refer to
-        flow simulations (ex: simulations from a hydrological model such as HYDROTEL). Those should be set to True.
-    static_var_tags : list of str
-        List of the catchment descriptor names in the input_data_filename ncfile. They need to be present in the ncfile
-        and will be used as inputs to the regional model, to help the flow regionalization process.
-
-    Returns
-    -------
-    arr_dynamic : np.array
-        Tensor of size [watersheds x timestep x (n_dynamic_variables+1)] that contains the dynamic (i.e. time-series)
-        variables that will be used during training. The first element in axis=2 is the observed flow.
-    arr_static : np.array
-        Tensor of size [watersheds x n_static_variables] that contains the static (i.e. catchment descriptors) variables
-        that will be used during training.
-    q_stds : np.array
-        Tensor of size [watersheds] that contains the standard deviation of scaled streamflow values for the catchment
-        associated to the data in arr_dynamic and arr_static.
-    """
-    # Open the dataset file
-    ds = xr.open_dataset(filename)
-
-    # Number of watersheds in the dataset
-    n_watersheds = ds.watershed.shape[0]
-
-    # Number of days for each dynamic variables
-    # of watersheds.
-    n_days = ds.Qobs.values.shape[1]
-
-    # Perform the analysis for Qobs first.
-    arr_qobs = np.empty([n_watersheds, n_days], dtype=np.float32)
-    arr_qobs[:] = np.nan
-    arr_qobs = ds.Qobs.values
-    arr_qobs = arr_qobs / ds.drainage_area.values[:, np.newaxis] * 86.4
-
-    # Prepare the dynamic data array and set Qobs as the first value
-    arr_dynamic = np.empty(
-        shape=[n_watersheds, n_days, len(dynamic_var_tags) + 1], dtype=np.float32
-    )
-    arr_dynamic[:] = np.nan
-    arr_dynamic[:, :, 0] = arr_qobs
-
-    for i in range(len(dynamic_var_tags)):
-
-        # Prepare tmp var to store data
-        tmp = np.empty([n_watersheds, n_days], dtype=np.float32)
-        tmp[:] = np.nan
-
-        # Read the data and put in the formatted tmp var
-        tmp = ds[dynamic_var_tags[i]].values
-
-        # If the variable must be scaled, do it
-        if qsim_pos[i]:
-            tmp = tmp / ds.drainage_area.values[:, np.newaxis] * 86.4
-
-        # Set the data in the main dataset
-        arr_dynamic[:, :, i + 1] = tmp
-
-    # Prepare the static dataset
-    arr_static = np.empty([n_watersheds, len(static_var_tags)], dtype=np.float32)
-    arr_static[:] = np.nan
-
-    # Loop the
-    for i in range(len(static_var_tags)):
-        arr_static[:, i] = ds[static_var_tags[i]].values
-
-    return arr_dynamic, arr_static, arr_qobs
-
-
-def create_lstm_dataset(
-    arr_dynamic: np.array,
-    arr_static: np.array,
-    q_stds: np.array,
-    window_size: int,
-    watershed_list: list,
-    idx: np.array,
-    clean_nans: bool = True,
-):
-    """Create the LSTM dataset and shape the data using look-back windows and preparing all data for training.
-
-    Parameters
-    ----------
-    arr_dynamic : np.array
-        Tensor of size [watersheds x timestep x (n_dynamic_variables+1)] that contains the dynamic (i.e. time-series)
-        variables that will be used during training. The first element in axis=2 is the observed flow.
-    arr_static : np.array
-        Tensor of size [watersheds x n_static_variables] that contains the static (i.e. catchment descriptors) variables
-        that will be used during training.
-    q_stds : np.array
-        Tensor of size [watersheds] that contains the standard deviation of scaled streamflow values for the catchment
-        associated to the data in arr_dynamic and arr_static.
-    window_size : int
-        Number of days of look-back for training and model simulation. LSTM requires a large backwards-looking window to
-        allow the model to learn from long-term weather patterns and history to predict the next day's streamflow. Usually
-        set to 365 days to get one year of previous data. This makes the model heavier and longer to train but can improve
-        results.
-    watershed_list : list
-        List of the total number of watersheds that will be used for training and simulation. Corresponds to the watershed
-        in the input file, i.e. in the arr_dynamic array axis 0.
-    idx : np.array
-        2-element array of indices of the beginning and end of the desired period for which the LSTM model should be simulated.
-    clean_nans : bool
-        Flag indicating that the NaN values associated to the observed streamflow should be removed. Required for training
-        but can be kept to False for simulation to ensure simulation on the entire period.
-
-    Returns
-    -------
-    x : np.array
-        Tensor of size [(timesteps * watersheds) x window_size x n_dynamic_variables] that contains the dynamic (i.e. time-
-        series) variables that will be used during training.
-    x_static : np.array
-        Tensor of size [(timesteps * watersheds) x n_static_variables] that contains the static (i.e. catchment descriptors)
-        variables that will be used during training.
-    x_q_stds : np.array
-        Tensor of size [(timesteps * watersheds)] that contains the standard deviation of scaled streamflow values for
-        the catchment associated to the data in x and x_static. Each data point could come from any catchment and this
-        q_std variable helps scale the objective function.
-    y : np.array
-        Tensor of size [(timesteps * watersheds)] containing the target variable for the same time point as in x,
-        x_static and x_q_stds. Usually the observed streamflow for the day associated to each of the training points.
-    """
-    ndata = arr_dynamic.shape[2] - 1
-    x = np.empty((0, window_size, ndata))  # 7 is with Qsim as predictor and snow
-    x_static = np.empty((0, arr_static.shape[1]))
-    x_q_stds = np.empty(0)
-    y = np.empty(0)
-
-    for w in watershed_list:
-        idx_w = idx[w]
-        print("Currently working on watershed no: " + str(w))
-        x_w, x_w_static, x_w_q_std, y_w = extract_watershed_block(
-            arr_w_dynamic=arr_dynamic[w, idx_w[0] : idx_w[1], :],
-            arr_w_static=arr_static[w, :],
-            q_std_w=q_stds[w],
-            window_size=window_size,
-        )
-
-        # Clean nans
-        if clean_nans:
-            y_w, x_w, x_w_q_std, x_w_static = clean_nans_func(
-                y_w, x_w, x_w_q_std, x_w_static
-            )
-
-        x = np.vstack([x, x_w])
-        x_static = np.vstack([x_static, x_w_static])
-        x_q_stds = np.hstack([x_q_stds, x_w_q_std])
-        y = np.hstack([y, y_w])
-
-    return x, x_static, x_q_stds, y
-
-
-def extract_windows_vectorized(
-    array: np.array,
-    sub_window_size: int,
-):
-    """Create the array where each day contains data from a previous period (look-back period).
-
-    Parameters
-    ----------
-    array : np.array
-        The array of dynamic variables for a single catchment.
-    sub_window_size : int
-        Size of the look-back window.
-
-    Returns
-    -------
-    data_array
-        Array of dynamic data processed into a 3D tensor for LSTM model training.
-    """
-    max_time = array.shape[0]
-
-    # expand_dims are used to convert a 1D array to 2D array.
-    sub_windows = (
-        np.expand_dims(np.arange(sub_window_size), 0)
-        + np.expand_dims(np.arange(max_time - sub_window_size), 0).T
-    )
-    data_array = array[sub_windows]
-
-    return data_array
-
-
-def extract_watershed_block(
-    arr_w_dynamic: np.array, arr_w_static: np.array, q_std_w: np.array, window_size: int
-):
-    """Extract all series of the desired window length over all features for a given watershed.
-
-    Create the LSTM tensor format of data from the regular input arrays. Both dynamic and static variables are
-    extracted.
-
-    Parameters
-    ----------
-    arr_w_dynamic : np.array
-        Tensor of size [timestep x (n_dynamic_variables+1)] that contains the dynamic (i.e. time-series)
-        variables that will be used during training for the current catchment. The first element in axis=1 is the
-        observed flow.
-    arr_w_static : np.array
-        Tensor of size [n_static_variables] that contains the static (i.e. catchment descriptors) variables
-        that will be used during training for the current catchment.
-    q_std_w : np.array
-        Tensor of size [1] that contains the standard deviation of scaled streamflow values for the catchment
-        associated to the current catchment.
-    window_size : int
-        Number of days of look-back for training and model simulation. LSTM requires a large backwards-looking window to
-        allow the model to learn from long-term weather patterns and history to predict the next day's streamflow. Usually
-        set to 365 days to get one year of previous data. This makes the model heavier and longer to train but can improve
-        results.
-
-    Returns
-    -------
-    x_w : np.array
-        Tensor of size [timesteps x window_size x n_dynamic_variables] that contains the dynamic (i.e. time-series)
-        variables that will be used during training for a single processed catchment.
-    x_w_static : np.array
-        Tensor of size [timesteps x n_static_variables] that contains the static (i.e. catchment descriptors) variables
-        that will be used during training for a single processed catchment.
-    x_w_q_stds : np.array
-        Tensor of size [timesteps] that contains the standard deviation of scaled streamflow values for the catchment
-        associated to the data in x and x_static for a single processed catchment.
-    y_w : np.array
-        Tensor of size [timesteps] containing the target variable for the same time point as in x_w, x_w_static and
-        x_w_q_stds. Usually the observed streamflow for the day associated to each of the training points for the
-        currently processed catchment.
-    """
-    # Extract all series of the desired window length for all features
-    x_w = extract_windows_vectorized(array=arr_w_dynamic, sub_window_size=window_size)
-
-    x_w_static = np.repeat(arr_w_static.reshape(-1, 1), x_w.shape[0], axis=1).T
-
-    x_w_q_std = np.squeeze(np.repeat(q_std_w.reshape(-1, 1), x_w.shape[0], axis=1).T)
-
-    # Get the last value of Qobs from each series for the prediction
-    y_w = x_w[:, -1, 0]
-
-    # Remove Qobs from the features
-    x_w = np.delete(x_w, 0, axis=2)
-
-    return x_w, x_w_static, x_w_q_std, y_w
-
-
-def clean_nans_func(y: np.array, x: np.array, x_q_std: np.array, x_static: np.array):
-    """Check for nans in the variable "y" and remove all lines containing those nans in all datasets.
-
-    Parameters
-    ----------
-    y : np.array
-        Array of target variables for training, that might contain NaNs.
-    x : np.array
-        Array of dynamic variables for LSTM model training and simulation.
-    x_q_std : np.array
-        Array of observed streamflow standard deviations for catchments in regional LSTM models.
-    x_static : np.array
-        Array of static variables for LSTM model training and simulation, specifically for regional LSTM models.
-
-    Returns
-    -------
-    y : np.array
-        Array of target variables for training, cleaned of any NaNs.
-    x : np.array
-        Array of dynamic variables for LSTM model training and simulation, with values associated to NaN "y" values
-        removed.
-    x_q_std : np.array
-        Array of observed streamflow standard deviations for catchments in regional LSTM models, with values associated
-        to NaN "y" values removed.
-    x_static : np.array
-        Array of static variables for LSTM model training and simulation, specifically for regional LSTM models, with
-        values associated to NaN "y" values removed.
-    """
-    ind_nan = np.isnan(y)
-    y = y[~ind_nan]
-    x = x[~ind_nan, :, :]
-    x_q_stds = x_q_std[~ind_nan]
-    x_static = x_static[~ind_nan, :]
-
-    return y, x, x_q_stds, x_static
+"""Tools to create the datasets to be used in LSTM model training and simulation."""
+import numpy as np
+import xarray as xr
+
+
+def create_dataset_flexible(
+    filename: str,
+    dynamic_var_tags: list,
+    qsim_pos: list,
+    static_var_tags: list,
+):
+    """Prepare the arrays of dynamic, static and observed flow variables.
+
+    A few things are absolutely required:
+        1. a "watershed" variable that contains the ID of watersheds, such that
+           we can preallocate the size of the matrices.
+        2. a "Qobs" variable that contains observed flows for the catchments.
+        3. The size of the catchments in the "drainage_area" tag. This is used
+           to compute scaled streamflow values for regionalization applications.
+
+    Parameters
+    ----------
+    filename : str
+        Path to the netcdf file containing the required input and target data for the LSTM. The ncfile must contain a
+        dataset named "Qobs" and "Drainage_area" for the code to work, as these are required as target and scaling for
+        training, respectively.
+    dynamic_var_tags : list of str
+        List of dataset variables to use in the LSTM model training. Must be part of the input_data_filename ncfile.
+    qsim_pos : list of bool
+        List of same length as dynamic_var_tags. Should be set to all False EXCEPT where the dynamic_var_tags refer to
+        flow simulations (ex: simulations from a hydrological model such as HYDROTEL). Those should be set to True.
+    static_var_tags : list of str
+        List of the catchment descriptor names in the input_data_filename ncfile. They need to be present in the ncfile
+        and will be used as inputs to the regional model, to help the flow regionalization process.
+
+    Returns
+    -------
+    arr_dynamic : np.array
+        Tensor of size [watersheds x timestep x (n_dynamic_variables+1)] that contains the dynamic (i.e. time-series)
+        variables that will be used during training. The first element in axis=2 is the observed flow.
+    arr_static : np.array
+        Tensor of size [watersheds x n_static_variables] that contains the static (i.e. catchment descriptors) variables
+        that will be used during training.
+    q_stds : np.array
+        Tensor of size [watersheds] that contains the standard deviation of scaled streamflow values for the catchment
+        associated to the data in arr_dynamic and arr_static.
+    """
+    # Open the dataset file
+    ds = xr.open_dataset(filename)
+
+    # Number of watersheds in the dataset
+    n_watersheds = ds.watershed.shape[0]
+
+    # Number of days for each dynamic variables
+    # of watersheds.
+    n_days = ds.Qobs.values.shape[1]
+
+    # Perform the analysis for Qobs first.
+    arr_qobs = np.empty([n_watersheds, n_days], dtype=np.float32)
+    arr_qobs[:] = np.nan
+    arr_qobs = ds.Qobs.values
+    arr_qobs = arr_qobs / ds.drainage_area.values[:, np.newaxis] * 86.4
+
+    # Prepare the dynamic data array and set Qobs as the first value
+    arr_dynamic = np.empty(
+        shape=[n_watersheds, n_days, len(dynamic_var_tags) + 1], dtype=np.float32
+    )
+    arr_dynamic[:] = np.nan
+    arr_dynamic[:, :, 0] = arr_qobs
+
+    for i in range(len(dynamic_var_tags)):
+
+        # Prepare tmp var to store data
+        tmp = np.empty([n_watersheds, n_days], dtype=np.float32)
+        tmp[:] = np.nan
+
+        # Read the data and put in the formatted tmp var
+        tmp = ds[dynamic_var_tags[i]].values
+
+        # If the variable must be scaled, do it
+        if qsim_pos[i]:
+            tmp = tmp / ds.drainage_area.values[:, np.newaxis] * 86.4
+
+        # Set the data in the main dataset
+        arr_dynamic[:, :, i + 1] = tmp
+
+    # Prepare the static dataset
+    arr_static = np.empty([n_watersheds, len(static_var_tags)], dtype=np.float32)
+    arr_static[:] = np.nan
+
+    # Loop the
+    for i in range(len(static_var_tags)):
+        arr_static[:, i] = ds[static_var_tags[i]].values
+
+    return arr_dynamic, arr_static, arr_qobs
+
+
+def create_lstm_dataset(
+    arr_dynamic: np.array,
+    arr_static: np.array,
+    q_stds: np.array,
+    window_size: int,
+    watershed_list: list,
+    idx: np.array,
+    clean_nans: bool = True,
+):
+    """Create the LSTM dataset and shape the data using look-back windows and preparing all data for training.
+
+    Parameters
+    ----------
+    arr_dynamic : np.array
+        Tensor of size [watersheds x timestep x (n_dynamic_variables+1)] that contains the dynamic (i.e. time-series)
+        variables that will be used during training. The first element in axis=2 is the observed flow.
+    arr_static : np.array
+        Tensor of size [watersheds x n_static_variables] that contains the static (i.e. catchment descriptors) variables
+        that will be used during training.
+    q_stds : np.array
+        Tensor of size [watersheds] that contains the standard deviation of scaled streamflow values for the catchment
+        associated to the data in arr_dynamic and arr_static.
+    window_size : int
+        Number of days of look-back for training and model simulation. LSTM requires a large backwards-looking window to
+        allow the model to learn from long-term weather patterns and history to predict the next day's streamflow. Usually
+        set to 365 days to get one year of previous data. This makes the model heavier and longer to train but can improve
+        results.
+    watershed_list : list
+        List of the total number of watersheds that will be used for training and simulation. Corresponds to the watershed
+        in the input file, i.e. in the arr_dynamic array axis 0.
+    idx : np.array
+        2-element array of indices of the beginning and end of the desired period for which the LSTM model should be simulated.
+    clean_nans : bool
+        Flag indicating that the NaN values associated to the observed streamflow should be removed. Required for training
+        but can be kept to False for simulation to ensure simulation on the entire period.
+
+    Returns
+    -------
+    x : np.array
+        Tensor of size [(timesteps * watersheds) x window_size x n_dynamic_variables] that contains the dynamic (i.e. time-
+        series) variables that will be used during training.
+    x_static : np.array
+        Tensor of size [(timesteps * watersheds) x n_static_variables] that contains the static (i.e. catchment descriptors)
+        variables that will be used during training.
+    x_q_stds : np.array
+        Tensor of size [(timesteps * watersheds)] that contains the standard deviation of scaled streamflow values for
+        the catchment associated to the data in x and x_static. Each data point could come from any catchment and this
+        q_std variable helps scale the objective function.
+    y : np.array
+        Tensor of size [(timesteps * watersheds)] containing the target variable for the same time point as in x,
+        x_static and x_q_stds. Usually the observed streamflow for the day associated to each of the training points.
+    """
+    ndata = arr_dynamic.shape[2] - 1
+    x = np.empty((0, window_size, ndata))  # 7 is with Qsim as predictor and snow
+    x_static = np.empty((0, arr_static.shape[1]))
+    x_q_stds = np.empty(0)
+    y = np.empty(0)
+
+    for w in watershed_list:
+        idx_w = idx[w]
+        print("Currently working on watershed no: " + str(w))
+        x_w, x_w_static, x_w_q_std, y_w = extract_watershed_block(
+            arr_w_dynamic=arr_dynamic[w, idx_w[0] : idx_w[1], :],
+            arr_w_static=arr_static[w, :],
+            q_std_w=q_stds[w],
+            window_size=window_size,
+        )
+
+        # Clean nans
+        if clean_nans:
+            y_w, x_w, x_w_q_std, x_w_static = clean_nans_func(
+                y_w, x_w, x_w_q_std, x_w_static
+            )
+
+        x = np.vstack([x, x_w])
+        x_static = np.vstack([x_static, x_w_static])
+        x_q_stds = np.hstack([x_q_stds, x_w_q_std])
+        y = np.hstack([y, y_w])
+
+    return x, x_static, x_q_stds, y
+
+
+def extract_windows_vectorized(
+    array: np.array,
+    sub_window_size: int,
+):
+    """Create the array where each day contains data from a previous period (look-back period).
+
+    Parameters
+    ----------
+    array : np.array
+        The array of dynamic variables for a single catchment.
+    sub_window_size : int
+        Size of the look-back window.
+
+    Returns
+    -------
+    data_array
+        Array of dynamic data processed into a 3D tensor for LSTM model training.
+    """
+    max_time = array.shape[0]
+
+    # expand_dims are used to convert a 1D array to 2D array.
+    sub_windows = (
+        np.expand_dims(np.arange(sub_window_size), 0)
+        + np.expand_dims(np.arange(max_time - sub_window_size), 0).T
+    )
+    data_array = array[sub_windows]
+
+    return data_array
+
+
+def extract_watershed_block(
+    arr_w_dynamic: np.array, arr_w_static: np.array, q_std_w: np.array, window_size: int
+):
+    """Extract all series of the desired window length over all features for a given watershed.
+
+    Create the LSTM tensor format of data from the regular input arrays. Both dynamic and static variables are
+    extracted.
+
+    Parameters
+    ----------
+    arr_w_dynamic : np.array
+        Tensor of size [timestep x (n_dynamic_variables+1)] that contains the dynamic (i.e. time-series)
+        variables that will be used during training for the current catchment. The first element in axis=1 is the
+        observed flow.
+    arr_w_static : np.array
+        Tensor of size [n_static_variables] that contains the static (i.e. catchment descriptors) variables
+        that will be used during training for the current catchment.
+    q_std_w : np.array
+        Tensor of size [1] that contains the standard deviation of scaled streamflow values for the catchment
+        associated to the current catchment.
+    window_size : int
+        Number of days of look-back for training and model simulation. LSTM requires a large backwards-looking window to
+        allow the model to learn from long-term weather patterns and history to predict the next day's streamflow. Usually
+        set to 365 days to get one year of previous data. This makes the model heavier and longer to train but can improve
+        results.
+
+    Returns
+    -------
+    x_w : np.array
+        Tensor of size [timesteps x window_size x n_dynamic_variables] that contains the dynamic (i.e. time-series)
+        variables that will be used during training for a single processed catchment.
+    x_w_static : np.array
+        Tensor of size [timesteps x n_static_variables] that contains the static (i.e. catchment descriptors) variables
+        that will be used during training for a single processed catchment.
+    x_w_q_stds : np.array
+        Tensor of size [timesteps] that contains the standard deviation of scaled streamflow values for the catchment
+        associated to the data in x and x_static for a single processed catchment.
+    y_w : np.array
+        Tensor of size [timesteps] containing the target variable for the same time point as in x_w, x_w_static and
+        x_w_q_stds. Usually the observed streamflow for the day associated to each of the training points for the
+        currently processed catchment.
+    """
+    # Extract all series of the desired window length for all features
+    x_w = extract_windows_vectorized(array=arr_w_dynamic, sub_window_size=window_size)
+
+    x_w_static = np.repeat(arr_w_static.reshape(-1, 1), x_w.shape[0], axis=1).T
+
+    x_w_q_std = np.squeeze(np.repeat(q_std_w.reshape(-1, 1), x_w.shape[0], axis=1).T)
+
+    # Get the last value of Qobs from each series for the prediction
+    y_w = x_w[:, -1, 0]
+
+    # Remove Qobs from the features
+    x_w = np.delete(x_w, 0, axis=2)
+
+    return x_w, x_w_static, x_w_q_std, y_w
+
+
+def clean_nans_func(y: np.array, x: np.array, x_q_std: np.array, x_static: np.array):
+    """Check for nans in the variable "y" and remove all lines containing those nans in all datasets.
+
+    Parameters
+    ----------
+    y : np.array
+        Array of target variables for training, that might contain NaNs.
+    x : np.array
+        Array of dynamic variables for LSTM model training and simulation.
+    x_q_std : np.array
+        Array of observed streamflow standard deviations for catchments in regional LSTM models.
+    x_static : np.array
+        Array of static variables for LSTM model training and simulation, specifically for regional LSTM models.
+
+    Returns
+    -------
+    y : np.array
+        Array of target variables for training, cleaned of any NaNs.
+    x : np.array
+        Array of dynamic variables for LSTM model training and simulation, with values associated to NaN "y" values
+        removed.
+    x_q_std : np.array
+        Array of observed streamflow standard deviations for catchments in regional LSTM models, with values associated
+        to NaN "y" values removed.
+    x_static : np.array
+        Array of static variables for LSTM model training and simulation, specifically for regional LSTM models, with
+        values associated to NaN "y" values removed.
+    """
+    ind_nan = np.isnan(y)
+    y = y[~ind_nan]
+    x = x[~ind_nan, :, :]
+    x_q_stds = x_q_std[~ind_nan]
+    x_static = x_static[~ind_nan, :]
+
+    return y, x, x_q_stds, x_static