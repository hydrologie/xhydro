<<<<<<< HEAD
"""LSTM model definition and tools for LSTM model training."""

=======
"""

"""

>>>>>>> 980e478b
import math

import numpy as np
import tensorflow as tf
import tensorflow.keras.backend as k
from tensorflow.keras.models import load_model

from .create_datasets import create_lstm_dataset


class TrainingGenerator(tf.keras.utils.Sequence):
    """Create a training generator to manage the GPU memory during training.

    Parameters
    ----------
    x_set : np.array
        Tensor of size [batch_size x window_size x n_dynamic_variables] that contains the batch of dynamic (i.e. time-
        series) variables that will be used during training.
    x_set_static : np.array
        Tensor of size [batch_size x n_static_variables] that contains the batch of static (i.e. catchment descriptors)
        variables that will be used during training.
    x_set_q_stds : np.array
        Tensor of size [batch_size] that contains the standard deviation of scaled streamflow values for the catchment
        associated to the data in x_set and x_set_static. Each data point could come from any catchment and this q_std
        variable helps scale the objective function.
    y_set : np.array
        Tensor of size [batch_size] containing the target variable for the same time point as in x_set, x_set_static and
        x_set_q_stds. Usually the streamflow for the day associated to each of the training points.
    batch_size : int
        Number of data points to use in training. Datasets are often way too big to train in a single batch on a single
        GPU or CPU, meaning that the dataset must be divided into smaller batches. This has an impact on the training
        performance and final model skill, and should be handled accordingly.

    Returns
    -------
    self : An object containing the subset of the total data that is selected for this batch.
    """

    def __init__(self, x_set, x_set_static, x_set_q_stds, y_set, batch_size):
        self.x = x_set
        self.x_static = x_set_static
        self.x_q_stds = x_set_q_stds
        self.y = y_set
        self.batch_size = batch_size
        self.indices = np.arange(self.x.shape[0])

    def __len__(self):
        """Get total number of batches to generate"""
        return (np.ceil(len(self.y) / float(self.batch_size))).astype(int)

    def __getitem__(self, idx):
<<<<<<< HEAD
        """Get one of the batches by taking the 'batch_size' first elements from the randomized list of remaining indices."""
=======
>>>>>>> 980e478b
        inds = self.indices[idx * self.batch_size : (idx + 1) * self.batch_size]
        batch_x = self.x[inds]
        batch_x_static = self.x_static[inds]
        batch_x_q_stds = self.x_q_stds[inds]
        batch_y = self.y[inds]

        return [np.array(batch_x), np.array(batch_x_static)], np.vstack(
            (np.array(batch_y), np.array(batch_x_q_stds))
        ).T

    def on_epoch_end(self):
        """Shuffle the dataset before the next batch sampling to ensure randomness, helping convergence."""
        np.random.shuffle(self.indices)


class TestingGenerator(tf.keras.utils.Sequence):
    """Create a testing generator to manage the GPU memory during training.

    Parameters
    ----------
    x_set : np.array
        Tensor of size [batch_size x window_size x n_dynamic_variables] that contains the batch of dynamic (i.e. time-
        series) variables that will be used during training.
    x_set_static : np.array
        Tensor of size [batch_size x n_static_variables] that contains the batch of static (i.e. catchment descriptors)
        variables that will be used during training.
    batch_size : int
        Number of data points to use in training. Datasets are often way too big to train in a single batch on a single
        GPU or CPU, meaning that the dataset must be divided into smaller batches. This has an impact on the training
        performance and final model skill, and should be handled accordingly.

    Returns
    -------
    self : An object containing the subset of the total data that is selected for this batch.
    """

    def __init__(self, x_set, x_set_static, batch_size):
        self.x = x_set
        self.x_static = x_set_static
        self.batch_size = batch_size

    def __len__(self):
        """Get total number of batches to generate"""
        return (np.ceil(self.x.shape[0] / float(self.batch_size))).astype(int)

    def __getitem__(self, idx):
<<<<<<< HEAD
        """Get one of the batches by taking the 'batch_size' first elements from the randomized list of remaining indices."""
=======
>>>>>>> 980e478b
        batch_x = self.x[idx * self.batch_size : (idx + 1) * self.batch_size]
        batch_x_static = self.x_static[
            idx * self.batch_size : (idx + 1) * self.batch_size
        ]
        return [np.array(batch_x), np.array(batch_x_static)], np.array(batch_x_static)


def keras_kge(data, y_pred):
    """Compute the Kling-Gupta Efficiency (KGE) criterion under Keras for Tensorflow training.

    Parameters
    ----------
    data : np.array
        Observed streamflow used as target for the LSTM training.
    y_pred : np.array
        Simulated streamflow generated by the LSTM during training.

    Returns
    -------
    kge
        KGE metric computed using Keras tools.
    """
    y_true = data[:, 0]
    y_pred = y_pred[:, 0]

    # Compute the dimensionless correlation coefficient
    r = k.sum((y_true - k.mean(y_true)) * (y_pred - k.mean(y_pred))) / (
        k.sqrt(k.sum((y_true - k.mean(y_true)) ** 2))
        * k.sqrt(k.sum((y_pred - k.mean(y_pred)) ** 2))
    )

    # Compute the dimensionless bias ratio b (beta)
    b = k.mean(y_pred) / k.mean(y_true)

    # Compute the dimensionless variability ratio g (gamma)
    g = (k.std(y_pred) / k.mean(y_pred)) / (k.std(y_true) / k.mean(y_true))

    # Compute the Kling-Gupta Efficiency (KGE) modified criterion
    kge = 1 - (1 - k.sqrt((r - 1) ** 2 + (b - 1) ** 2 + (g - 1) ** 2))

    return kge


def nse_loss(data, y_pred):
    """Compute the modified NSE loss for regional training.

    Parameters
    ----------
    data : np.array
        Tensor of the target variable (column 1) and observed streamflow standard deviations (column 2).
    y_pred : np.array
        Tensor of the predicted variable from the LSTM model.

    Returns
    -------
    scaled_loss
        Scaled modified NSE metric for training on regional models.
    """
    y_true = data[:, 0]
    q_stds = data[:, 1]
    y_pred = y_pred[:, 0]

    eps = float(0.1)
    squared_error = (y_pred - y_true) ** 2
    weights = 1 / (q_stds + eps) ** 2
    scaled_loss = weights * squared_error

    return scaled_loss


def obj_fun_kge(qobs, qsim):
    """Compute the KGE objective function loss for model evaluation after simulation.

    Parameters
    ----------
    qobs : np.array
        Tensor of the target variable, i.e. observed streamflow.
    qsim : np.array
        Tensor of the predicted variable from the LSTM model, i.e. simulated streamflow.

    Returns
    -------
    kge
        Kling Gupta Efficiency metric.
    """
    # Remove all nans from both observed and simulated streamflow
    ind_nan = np.isnan(qobs)
    qobs = qobs[~ind_nan]
    qsim = qsim[~ind_nan]

    # Compute the dimensionless correlation coefficient
    r = np.corrcoef(qsim, qobs)[0, 1]

    # Compute the dimensionless bias ratio b (beta)
    b = np.mean(qsim) / np.mean(qobs)

    # Compute the dimensionless variability ratio g (gamma)
    g = (np.std(qsim) / np.mean(qsim)) / (np.std(qobs) / np.mean(qobs))

    # Compute the Kling-Gupta Efficiency (KGE) modified criterion
    kge = 1 - np.sqrt((r - 1) ** 2 + (b - 1) ** 2 + (g - 1) ** 2)

    # In some cases, the KGE can return nan values which will force some
    # optimization algorithm to crash. Force the worst value possible instead.
    if np.isnan(kge):
        kge = -np.inf

    return kge


def define_lstm_model_simple(
<<<<<<< HEAD
    window_size: object,
    n_dynamic_features: object,
    n_static_features: object,
    checkpoint_path: object = "tmp.h5",
):
    """Define the LSTM model structure and hyperparameters to use. Must be updated by users to modify model structures.

    Parameters
    ----------
    window_size : int
        Number of days of look-back for training and model simulation. LSTM requires a large backwards-looking window to
        allow the model to learn from long-term weather patterns and history to predict the next day's streamflow. Usually
        set to 365 days to get one year of previous data. This makes the model heavier and longer to train but can improve
        results.
    n_dynamic_features : int
        Number of dynamic (i.e. time-series) variables that are used for training and simulating the model.
    n_static_features : int
        Number of static (i.e. catchment descriptor) variables that are used to define the regional LSTM model and allow
        it to modulate simulations according to catchment properties.
    checkpoint_path : str
        Sting containing the path of the file where the trained model will be saved.

    Returns
    -------
    model_lstm : Tensorflow model
        The tensorflow model that will be trained, along with all of its default hyperparameters and training options.
    callback : list
        List of tensorflow objects that allow performing operations after each training epoch.
    """
=======
    window_size, n_dynamic_features, n_static_features, checkpoint_path="tmp.h5"
):
    """ """
>>>>>>> 980e478b
    x_in_365 = tf.keras.layers.Input(shape=(window_size, n_dynamic_features))
    x_in_static = tf.keras.layers.Input(shape=n_static_features)

    # LSTM 365 day
    x_365 = tf.keras.layers.LSTM(64, return_sequences=False)(x_in_365)
    x_365 = tf.keras.layers.Dropout(0.2)(x_365)

    # Dense statics
    x_static = tf.keras.layers.Dense(24, activation="relu")(x_in_static)
    x_static = tf.keras.layers.Dropout(0.2)(x_static)

    # Concatenate the model
    x = tf.keras.layers.Concatenate()([x_365, x_static])
    x = tf.keras.layers.Dense(8, activation="relu")(x)
    x_out = tf.keras.layers.Dense(1, activation="relu")(x)

    model_lstm = tf.keras.models.Model([x_in_365, x_in_static], [x_out])
    model_lstm.compile(loss=nse_loss, optimizer=tf.keras.optimizers.AdamW())

    callback = [
        tf.keras.callbacks.ModelCheckpoint(
            checkpoint_path,
            save_freq="epoch",
            save_best_only=True,
            monitor="val_loss",
            mode="min",
            verbose=1,
        ),
        tf.keras.callbacks.EarlyStopping(
            monitor="val_loss", mode="min", verbose=1, patience=15
        ),
        tf.keras.callbacks.LearningRateScheduler(step_decay),
    ]

    return model_lstm, callback


def step_decay(epoch: int):
    """Callback for learning rate tuning during LSTM model training.

    Parameters
    ----------
    epoch : int
        Current epoch number during training. Used to adapt the learning rate after a certain number of epochs to aid in
        model training convergence.

    Returns
    -------
    lrate
        The updated learning rate.
    """
    initial_lrate = 0.0005
    drop = 0.5
    epochs_drop = 10.0
    lrate = initial_lrate * math.pow(drop, math.floor((1 + epoch) / epochs_drop))

    return lrate


def run_trained_model(
<<<<<<< HEAD
    arr_dynamic: np.array,
    arr_static: np.array,
    q_stds: np.array,
    window_size: int,
    w: int,
    idx_scenario: np.array,
    batch_size: int,
    watershed_areas: np.array,
    name_of_saved_model: str,
    clean_nans: bool,
):
    """Run the trained regional LSTM model on a single catchment from a larger set.

    Parameters
    ----------
    arr_dynamic : np.array
        Tensor of size [time_steps x window_size x (n_dynamic_variables+1)] that contains the dynamic (i.e. time-series)
        variables that will be used during training. The first element in axis=2 is the observed flow.
    arr_static : np.array
        Tensor of size [time_steps x n_static_variables] that contains the static (i.e. catchment descriptors) variables
        that will be used during training.
    q_stds : np.array
        Tensor of size [time_steps] that contains the standard deviation of scaled streamflow values for the catchment
        associated to the data in arr_dynamic and arr_static.
    window_size : int
        Number of days of look-back for training and model simulation. LSTM requires a large backwards-looking window to
        allow the model to learn from long-term weather patterns and history to predict the next day's streamflow. Usually
        set to 365 days to get one year of previous data. This makes the model heavier and longer to train but can improve
        results.
    w : int
        Number of the watershed from the list of catchments that will be simulated.
    idx_scenario : np.array
        2-element array of indices of the beginning and end of the desired period for which the LSTM model should be simulated.
    batch_size : int
        Number of data points to use in training. Datasets are often way too big to train in a single batch on a single
        GPU or CPU, meaning that the dataset must be divided into smaller batches. This has an impact on the training
        performance and final model skill, and should be handled accordingly.
    watershed_areas : np.array
        Area of the watershed, in square kilometers, as taken from the training dataset initial input ncfile.
    name_of_saved_model : str
        Path to the model that has been pre-trained if required for simulations.
    clean_nans : bool
        Remove the periods for which observed streamflow is NaN for both observed and simulated flows.

    Returns
    -------
    kge : float
        KGE value between observed and simulated flows computed for the watershed of interest and for a specified period.
    flows : np.array
        Observed and simulated streamflows computed for the watershed of interest and for a specified period.
    """
=======
    arr_dynamic,
    arr_static,
    q_stds,
    window_size,
    w,
    idx_scenario,
    batch_size,
    watershed_areas,
    name_of_saved_model,
    clean_nans,
):
>>>>>>> 980e478b
    # Delete and reload the model to free the memory
    k.clear_session()
    model_lstm = load_model(
        name_of_saved_model, compile=False, custom_objects={"loss": nse_loss}
    )

    # Training Database
    x, x_static, _, y = create_lstm_dataset(
        arr_dynamic=arr_dynamic[:, :, :],
        arr_static=arr_static,
        q_stds=q_stds,
        window_size=window_size,
        watershed_list=w[np.newaxis],
        idx=idx_scenario,
        clean_nans=clean_nans,
    )

    y_pred = model_lstm.predict(TestingGenerator(x, x_static, batch_size=batch_size))

    y_pred = np.squeeze(y_pred)

    # Rescale observed and simulated streamflow from mm/d to m^3/s
    drainage_area = watershed_areas[w]
    y_pred = y_pred * drainage_area / 86.4
    y = y * drainage_area / 86.4

    # Compute the Kling-Gupta Efficiency (KGE) for the current watershed
    kge = obj_fun_kge(y, y_pred)
    flows = np.array([y, y_pred])

    return kge, flows
<|MERGE_RESOLUTION|>--- conflicted
+++ resolved
@@ -1,416 +1,382 @@
-<<<<<<< HEAD
-"""LSTM model definition and tools for LSTM model training."""
-
-=======
-"""
-
-"""
-
->>>>>>> 980e478b
-import math
-
-import numpy as np
-import tensorflow as tf
-import tensorflow.keras.backend as k
-from tensorflow.keras.models import load_model
-
-from .create_datasets import create_lstm_dataset
-
-
-class TrainingGenerator(tf.keras.utils.Sequence):
-    """Create a training generator to manage the GPU memory during training.
-
-    Parameters
-    ----------
-    x_set : np.array
-        Tensor of size [batch_size x window_size x n_dynamic_variables] that contains the batch of dynamic (i.e. time-
-        series) variables that will be used during training.
-    x_set_static : np.array
-        Tensor of size [batch_size x n_static_variables] that contains the batch of static (i.e. catchment descriptors)
-        variables that will be used during training.
-    x_set_q_stds : np.array
-        Tensor of size [batch_size] that contains the standard deviation of scaled streamflow values for the catchment
-        associated to the data in x_set and x_set_static. Each data point could come from any catchment and this q_std
-        variable helps scale the objective function.
-    y_set : np.array
-        Tensor of size [batch_size] containing the target variable for the same time point as in x_set, x_set_static and
-        x_set_q_stds. Usually the streamflow for the day associated to each of the training points.
-    batch_size : int
-        Number of data points to use in training. Datasets are often way too big to train in a single batch on a single
-        GPU or CPU, meaning that the dataset must be divided into smaller batches. This has an impact on the training
-        performance and final model skill, and should be handled accordingly.
-
-    Returns
-    -------
-    self : An object containing the subset of the total data that is selected for this batch.
-    """
-
-    def __init__(self, x_set, x_set_static, x_set_q_stds, y_set, batch_size):
-        self.x = x_set
-        self.x_static = x_set_static
-        self.x_q_stds = x_set_q_stds
-        self.y = y_set
-        self.batch_size = batch_size
-        self.indices = np.arange(self.x.shape[0])
-
-    def __len__(self):
-        """Get total number of batches to generate"""
-        return (np.ceil(len(self.y) / float(self.batch_size))).astype(int)
-
-    def __getitem__(self, idx):
-<<<<<<< HEAD
-        """Get one of the batches by taking the 'batch_size' first elements from the randomized list of remaining indices."""
-=======
->>>>>>> 980e478b
-        inds = self.indices[idx * self.batch_size : (idx + 1) * self.batch_size]
-        batch_x = self.x[inds]
-        batch_x_static = self.x_static[inds]
-        batch_x_q_stds = self.x_q_stds[inds]
-        batch_y = self.y[inds]
-
-        return [np.array(batch_x), np.array(batch_x_static)], np.vstack(
-            (np.array(batch_y), np.array(batch_x_q_stds))
-        ).T
-
-    def on_epoch_end(self):
-        """Shuffle the dataset before the next batch sampling to ensure randomness, helping convergence."""
-        np.random.shuffle(self.indices)
-
-
-class TestingGenerator(tf.keras.utils.Sequence):
-    """Create a testing generator to manage the GPU memory during training.
-
-    Parameters
-    ----------
-    x_set : np.array
-        Tensor of size [batch_size x window_size x n_dynamic_variables] that contains the batch of dynamic (i.e. time-
-        series) variables that will be used during training.
-    x_set_static : np.array
-        Tensor of size [batch_size x n_static_variables] that contains the batch of static (i.e. catchment descriptors)
-        variables that will be used during training.
-    batch_size : int
-        Number of data points to use in training. Datasets are often way too big to train in a single batch on a single
-        GPU or CPU, meaning that the dataset must be divided into smaller batches. This has an impact on the training
-        performance and final model skill, and should be handled accordingly.
-
-    Returns
-    -------
-    self : An object containing the subset of the total data that is selected for this batch.
-    """
-
-    def __init__(self, x_set, x_set_static, batch_size):
-        self.x = x_set
-        self.x_static = x_set_static
-        self.batch_size = batch_size
-
-    def __len__(self):
-        """Get total number of batches to generate"""
-        return (np.ceil(self.x.shape[0] / float(self.batch_size))).astype(int)
-
-    def __getitem__(self, idx):
-<<<<<<< HEAD
-        """Get one of the batches by taking the 'batch_size' first elements from the randomized list of remaining indices."""
-=======
->>>>>>> 980e478b
-        batch_x = self.x[idx * self.batch_size : (idx + 1) * self.batch_size]
-        batch_x_static = self.x_static[
-            idx * self.batch_size : (idx + 1) * self.batch_size
-        ]
-        return [np.array(batch_x), np.array(batch_x_static)], np.array(batch_x_static)
-
-
-def keras_kge(data, y_pred):
-    """Compute the Kling-Gupta Efficiency (KGE) criterion under Keras for Tensorflow training.
-
-    Parameters
-    ----------
-    data : np.array
-        Observed streamflow used as target for the LSTM training.
-    y_pred : np.array
-        Simulated streamflow generated by the LSTM during training.
-
-    Returns
-    -------
-    kge
-        KGE metric computed using Keras tools.
-    """
-    y_true = data[:, 0]
-    y_pred = y_pred[:, 0]
-
-    # Compute the dimensionless correlation coefficient
-    r = k.sum((y_true - k.mean(y_true)) * (y_pred - k.mean(y_pred))) / (
-        k.sqrt(k.sum((y_true - k.mean(y_true)) ** 2))
-        * k.sqrt(k.sum((y_pred - k.mean(y_pred)) ** 2))
-    )
-
-    # Compute the dimensionless bias ratio b (beta)
-    b = k.mean(y_pred) / k.mean(y_true)
-
-    # Compute the dimensionless variability ratio g (gamma)
-    g = (k.std(y_pred) / k.mean(y_pred)) / (k.std(y_true) / k.mean(y_true))
-
-    # Compute the Kling-Gupta Efficiency (KGE) modified criterion
-    kge = 1 - (1 - k.sqrt((r - 1) ** 2 + (b - 1) ** 2 + (g - 1) ** 2))
-
-    return kge
-
-
-def nse_loss(data, y_pred):
-    """Compute the modified NSE loss for regional training.
-
-    Parameters
-    ----------
-    data : np.array
-        Tensor of the target variable (column 1) and observed streamflow standard deviations (column 2).
-    y_pred : np.array
-        Tensor of the predicted variable from the LSTM model.
-
-    Returns
-    -------
-    scaled_loss
-        Scaled modified NSE metric for training on regional models.
-    """
-    y_true = data[:, 0]
-    q_stds = data[:, 1]
-    y_pred = y_pred[:, 0]
-
-    eps = float(0.1)
-    squared_error = (y_pred - y_true) ** 2
-    weights = 1 / (q_stds + eps) ** 2
-    scaled_loss = weights * squared_error
-
-    return scaled_loss
-
-
-def obj_fun_kge(qobs, qsim):
-    """Compute the KGE objective function loss for model evaluation after simulation.
-
-    Parameters
-    ----------
-    qobs : np.array
-        Tensor of the target variable, i.e. observed streamflow.
-    qsim : np.array
-        Tensor of the predicted variable from the LSTM model, i.e. simulated streamflow.
-
-    Returns
-    -------
-    kge
-        Kling Gupta Efficiency metric.
-    """
-    # Remove all nans from both observed and simulated streamflow
-    ind_nan = np.isnan(qobs)
-    qobs = qobs[~ind_nan]
-    qsim = qsim[~ind_nan]
-
-    # Compute the dimensionless correlation coefficient
-    r = np.corrcoef(qsim, qobs)[0, 1]
-
-    # Compute the dimensionless bias ratio b (beta)
-    b = np.mean(qsim) / np.mean(qobs)
-
-    # Compute the dimensionless variability ratio g (gamma)
-    g = (np.std(qsim) / np.mean(qsim)) / (np.std(qobs) / np.mean(qobs))
-
-    # Compute the Kling-Gupta Efficiency (KGE) modified criterion
-    kge = 1 - np.sqrt((r - 1) ** 2 + (b - 1) ** 2 + (g - 1) ** 2)
-
-    # In some cases, the KGE can return nan values which will force some
-    # optimization algorithm to crash. Force the worst value possible instead.
-    if np.isnan(kge):
-        kge = -np.inf
-
-    return kge
-
-
-def define_lstm_model_simple(
-<<<<<<< HEAD
-    window_size: object,
-    n_dynamic_features: object,
-    n_static_features: object,
-    checkpoint_path: object = "tmp.h5",
-):
-    """Define the LSTM model structure and hyperparameters to use. Must be updated by users to modify model structures.
-
-    Parameters
-    ----------
-    window_size : int
-        Number of days of look-back for training and model simulation. LSTM requires a large backwards-looking window to
-        allow the model to learn from long-term weather patterns and history to predict the next day's streamflow. Usually
-        set to 365 days to get one year of previous data. This makes the model heavier and longer to train but can improve
-        results.
-    n_dynamic_features : int
-        Number of dynamic (i.e. time-series) variables that are used for training and simulating the model.
-    n_static_features : int
-        Number of static (i.e. catchment descriptor) variables that are used to define the regional LSTM model and allow
-        it to modulate simulations according to catchment properties.
-    checkpoint_path : str
-        Sting containing the path of the file where the trained model will be saved.
-
-    Returns
-    -------
-    model_lstm : Tensorflow model
-        The tensorflow model that will be trained, along with all of its default hyperparameters and training options.
-    callback : list
-        List of tensorflow objects that allow performing operations after each training epoch.
-    """
-=======
-    window_size, n_dynamic_features, n_static_features, checkpoint_path="tmp.h5"
-):
-    """ """
->>>>>>> 980e478b
-    x_in_365 = tf.keras.layers.Input(shape=(window_size, n_dynamic_features))
-    x_in_static = tf.keras.layers.Input(shape=n_static_features)
-
-    # LSTM 365 day
-    x_365 = tf.keras.layers.LSTM(64, return_sequences=False)(x_in_365)
-    x_365 = tf.keras.layers.Dropout(0.2)(x_365)
-
-    # Dense statics
-    x_static = tf.keras.layers.Dense(24, activation="relu")(x_in_static)
-    x_static = tf.keras.layers.Dropout(0.2)(x_static)
-
-    # Concatenate the model
-    x = tf.keras.layers.Concatenate()([x_365, x_static])
-    x = tf.keras.layers.Dense(8, activation="relu")(x)
-    x_out = tf.keras.layers.Dense(1, activation="relu")(x)
-
-    model_lstm = tf.keras.models.Model([x_in_365, x_in_static], [x_out])
-    model_lstm.compile(loss=nse_loss, optimizer=tf.keras.optimizers.AdamW())
-
-    callback = [
-        tf.keras.callbacks.ModelCheckpoint(
-            checkpoint_path,
-            save_freq="epoch",
-            save_best_only=True,
-            monitor="val_loss",
-            mode="min",
-            verbose=1,
-        ),
-        tf.keras.callbacks.EarlyStopping(
-            monitor="val_loss", mode="min", verbose=1, patience=15
-        ),
-        tf.keras.callbacks.LearningRateScheduler(step_decay),
-    ]
-
-    return model_lstm, callback
-
-
-def step_decay(epoch: int):
-    """Callback for learning rate tuning during LSTM model training.
-
-    Parameters
-    ----------
-    epoch : int
-        Current epoch number during training. Used to adapt the learning rate after a certain number of epochs to aid in
-        model training convergence.
-
-    Returns
-    -------
-    lrate
-        The updated learning rate.
-    """
-    initial_lrate = 0.0005
-    drop = 0.5
-    epochs_drop = 10.0
-    lrate = initial_lrate * math.pow(drop, math.floor((1 + epoch) / epochs_drop))
-
-    return lrate
-
-
-def run_trained_model(
-<<<<<<< HEAD
-    arr_dynamic: np.array,
-    arr_static: np.array,
-    q_stds: np.array,
-    window_size: int,
-    w: int,
-    idx_scenario: np.array,
-    batch_size: int,
-    watershed_areas: np.array,
-    name_of_saved_model: str,
-    clean_nans: bool,
-):
-    """Run the trained regional LSTM model on a single catchment from a larger set.
-
-    Parameters
-    ----------
-    arr_dynamic : np.array
-        Tensor of size [time_steps x window_size x (n_dynamic_variables+1)] that contains the dynamic (i.e. time-series)
-        variables that will be used during training. The first element in axis=2 is the observed flow.
-    arr_static : np.array
-        Tensor of size [time_steps x n_static_variables] that contains the static (i.e. catchment descriptors) variables
-        that will be used during training.
-    q_stds : np.array
-        Tensor of size [time_steps] that contains the standard deviation of scaled streamflow values for the catchment
-        associated to the data in arr_dynamic and arr_static.
-    window_size : int
-        Number of days of look-back for training and model simulation. LSTM requires a large backwards-looking window to
-        allow the model to learn from long-term weather patterns and history to predict the next day's streamflow. Usually
-        set to 365 days to get one year of previous data. This makes the model heavier and longer to train but can improve
-        results.
-    w : int
-        Number of the watershed from the list of catchments that will be simulated.
-    idx_scenario : np.array
-        2-element array of indices of the beginning and end of the desired period for which the LSTM model should be simulated.
-    batch_size : int
-        Number of data points to use in training. Datasets are often way too big to train in a single batch on a single
-        GPU or CPU, meaning that the dataset must be divided into smaller batches. This has an impact on the training
-        performance and final model skill, and should be handled accordingly.
-    watershed_areas : np.array
-        Area of the watershed, in square kilometers, as taken from the training dataset initial input ncfile.
-    name_of_saved_model : str
-        Path to the model that has been pre-trained if required for simulations.
-    clean_nans : bool
-        Remove the periods for which observed streamflow is NaN for both observed and simulated flows.
-
-    Returns
-    -------
-    kge : float
-        KGE value between observed and simulated flows computed for the watershed of interest and for a specified period.
-    flows : np.array
-        Observed and simulated streamflows computed for the watershed of interest and for a specified period.
-    """
-=======
-    arr_dynamic,
-    arr_static,
-    q_stds,
-    window_size,
-    w,
-    idx_scenario,
-    batch_size,
-    watershed_areas,
-    name_of_saved_model,
-    clean_nans,
-):
->>>>>>> 980e478b
-    # Delete and reload the model to free the memory
-    k.clear_session()
-    model_lstm = load_model(
-        name_of_saved_model, compile=False, custom_objects={"loss": nse_loss}
-    )
-
-    # Training Database
-    x, x_static, _, y = create_lstm_dataset(
-        arr_dynamic=arr_dynamic[:, :, :],
-        arr_static=arr_static,
-        q_stds=q_stds,
-        window_size=window_size,
-        watershed_list=w[np.newaxis],
-        idx=idx_scenario,
-        clean_nans=clean_nans,
-    )
-
-    y_pred = model_lstm.predict(TestingGenerator(x, x_static, batch_size=batch_size))
-
-    y_pred = np.squeeze(y_pred)
-
-    # Rescale observed and simulated streamflow from mm/d to m^3/s
-    drainage_area = watershed_areas[w]
-    y_pred = y_pred * drainage_area / 86.4
-    y = y * drainage_area / 86.4
-
-    # Compute the Kling-Gupta Efficiency (KGE) for the current watershed
-    kge = obj_fun_kge(y, y_pred)
-    flows = np.array([y, y_pred])
-
-    return kge, flows
+"""LSTM model definition and tools for LSTM model training."""
+import math
+import numpy as np
+import tensorflow as tf
+import tensorflow.keras.backend as k
+from tensorflow.keras.models import load_model
+from .create_datasets import create_lstm_dataset
+
+
+class TrainingGenerator(tf.keras.utils.Sequence):
+    """Create a training generator to manage the GPU memory during training.
+
+    Parameters
+    ----------
+    x_set : np.array
+        Tensor of size [batch_size x window_size x n_dynamic_variables] that contains the batch of dynamic (i.e. time-
+        series) variables that will be used during training.
+    x_set_static : np.array
+        Tensor of size [batch_size x n_static_variables] that contains the batch of static (i.e. catchment descriptors)
+        variables that will be used during training.
+    x_set_q_stds : np.array
+        Tensor of size [batch_size] that contains the standard deviation of scaled streamflow values for the catchment
+        associated to the data in x_set and x_set_static. Each data point could come from any catchment and this q_std
+        variable helps scale the objective function.
+    y_set : np.array
+        Tensor of size [batch_size] containing the target variable for the same time point as in x_set, x_set_static and
+        x_set_q_stds. Usually the streamflow for the day associated to each of the training points.
+    batch_size : int
+        Number of data points to use in training. Datasets are often way too big to train in a single batch on a single
+        GPU or CPU, meaning that the dataset must be divided into smaller batches. This has an impact on the training
+        performance and final model skill, and should be handled accordingly.
+
+    Returns
+    -------
+    self : An object containing the subset of the total data that is selected for this batch.
+    """
+
+    def __init__(self, x_set, x_set_static, x_set_q_stds, y_set, batch_size):
+        self.x = x_set
+        self.x_static = x_set_static
+        self.x_q_stds = x_set_q_stds
+        self.y = y_set
+        self.batch_size = batch_size
+        self.indices = np.arange(self.x.shape[0])
+
+    def __len__(self):
+        """Get total number of batches to generate"""
+        return (np.ceil(len(self.y) / float(self.batch_size))).astype(int)
+
+    def __getitem__(self, idx):
+        """Get one of the batches by taking the 'batch_size' first elements from the randomized list of remaining indices."""
+
+        inds = self.indices[idx * self.batch_size : (idx + 1) * self.batch_size]
+        batch_x = self.x[inds]
+        batch_x_static = self.x_static[inds]
+        batch_x_q_stds = self.x_q_stds[inds]
+        batch_y = self.y[inds]
+
+        return [np.array(batch_x), np.array(batch_x_static)], np.vstack(
+            (np.array(batch_y), np.array(batch_x_q_stds))
+        ).T
+
+    def on_epoch_end(self):
+        """Shuffle the dataset before the next batch sampling to ensure randomness, helping convergence."""
+        np.random.shuffle(self.indices)
+
+
+class TestingGenerator(tf.keras.utils.Sequence):
+    """Create a testing generator to manage the GPU memory during training.
+
+    Parameters
+    ----------
+    x_set : np.array
+        Tensor of size [batch_size x window_size x n_dynamic_variables] that contains the batch of dynamic (i.e. time-
+        series) variables that will be used during training.
+    x_set_static : np.array
+        Tensor of size [batch_size x n_static_variables] that contains the batch of static (i.e. catchment descriptors)
+        variables that will be used during training.
+    batch_size : int
+        Number of data points to use in training. Datasets are often way too big to train in a single batch on a single
+        GPU or CPU, meaning that the dataset must be divided into smaller batches. This has an impact on the training
+        performance and final model skill, and should be handled accordingly.
+
+    Returns
+    -------
+    self : An object containing the subset of the total data that is selected for this batch.
+    """
+
+    def __init__(self, x_set, x_set_static, batch_size):
+        self.x = x_set
+        self.x_static = x_set_static
+        self.batch_size = batch_size
+
+    def __len__(self):
+        """Get total number of batches to generate"""
+        return (np.ceil(self.x.shape[0] / float(self.batch_size))).astype(int)
+
+    def __getitem__(self, idx):
+        """Get one of the batches by taking the 'batch_size' first elements from the randomized list of remaining indices."""
+        batch_x = self.x[idx * self.batch_size : (idx + 1) * self.batch_size]
+        batch_x_static = self.x_static[
+            idx * self.batch_size : (idx + 1) * self.batch_size
+        ]
+        return [np.array(batch_x), np.array(batch_x_static)], np.array(batch_x_static)
+
+
+def keras_kge(data, y_pred):
+    """Compute the Kling-Gupta Efficiency (KGE) criterion under Keras for Tensorflow training.
+
+    Parameters
+    ----------
+    data : np.array
+        Observed streamflow used as target for the LSTM training.
+    y_pred : np.array
+        Simulated streamflow generated by the LSTM during training.
+
+    Returns
+    -------
+    kge
+        KGE metric computed using Keras tools.
+    """
+    y_true = data[:, 0]
+    y_pred = y_pred[:, 0]
+
+    # Compute the dimensionless correlation coefficient
+    r = k.sum((y_true - k.mean(y_true)) * (y_pred - k.mean(y_pred))) / (
+        k.sqrt(k.sum((y_true - k.mean(y_true)) ** 2))
+        * k.sqrt(k.sum((y_pred - k.mean(y_pred)) ** 2))
+    )
+
+    # Compute the dimensionless bias ratio b (beta)
+    b = k.mean(y_pred) / k.mean(y_true)
+
+    # Compute the dimensionless variability ratio g (gamma)
+    g = (k.std(y_pred) / k.mean(y_pred)) / (k.std(y_true) / k.mean(y_true))
+
+    # Compute the Kling-Gupta Efficiency (KGE) modified criterion
+    kge = 1 - (1 - k.sqrt((r - 1) ** 2 + (b - 1) ** 2 + (g - 1) ** 2))
+
+    return kge
+
+
+def nse_loss(data, y_pred):
+    """Compute the modified NSE loss for regional training.
+
+    Parameters
+    ----------
+    data : np.array
+        Tensor of the target variable (column 1) and observed streamflow standard deviations (column 2).
+    y_pred : np.array
+        Tensor of the predicted variable from the LSTM model.
+
+    Returns
+    -------
+    scaled_loss
+        Scaled modified NSE metric for training on regional models.
+    """
+    y_true = data[:, 0]
+    q_stds = data[:, 1]
+    y_pred = y_pred[:, 0]
+
+    eps = float(0.1)
+    squared_error = (y_pred - y_true) ** 2
+    weights = 1 / (q_stds + eps) ** 2
+    scaled_loss = weights * squared_error
+
+    return scaled_loss
+
+
+def obj_fun_kge(qobs, qsim):
+    """Compute the KGE objective function loss for model evaluation after simulation.
+
+    Parameters
+    ----------
+    qobs : np.array
+        Tensor of the target variable, i.e. observed streamflow.
+    qsim : np.array
+        Tensor of the predicted variable from the LSTM model, i.e. simulated streamflow.
+
+    Returns
+    -------
+    kge
+        Kling Gupta Efficiency metric.
+    """
+    # Remove all nans from both observed and simulated streamflow
+    ind_nan = np.isnan(qobs)
+    qobs = qobs[~ind_nan]
+    qsim = qsim[~ind_nan]
+
+    # Compute the dimensionless correlation coefficient
+    r = np.corrcoef(qsim, qobs)[0, 1]
+
+    # Compute the dimensionless bias ratio b (beta)
+    b = np.mean(qsim) / np.mean(qobs)
+
+    # Compute the dimensionless variability ratio g (gamma)
+    g = (np.std(qsim) / np.mean(qsim)) / (np.std(qobs) / np.mean(qobs))
+
+    # Compute the Kling-Gupta Efficiency (KGE) modified criterion
+    kge = 1 - np.sqrt((r - 1) ** 2 + (b - 1) ** 2 + (g - 1) ** 2)
+
+    # In some cases, the KGE can return nan values which will force some
+    # optimization algorithm to crash. Force the worst value possible instead.
+    if np.isnan(kge):
+        kge = -np.inf
+
+    return kge
+
+
+def define_lstm_model_simple(
+    window_size: object,
+    n_dynamic_features: object,
+    n_static_features: object,
+    checkpoint_path: object = "tmp.h5",
+):
+    """Define the LSTM model structure and hyperparameters to use. Must be updated by users to modify model structures.
+
+    Parameters
+    ----------
+    window_size : int
+        Number of days of look-back for training and model simulation. LSTM requires a large backwards-looking window to
+        allow the model to learn from long-term weather patterns and history to predict the next day's streamflow. Usually
+        set to 365 days to get one year of previous data. This makes the model heavier and longer to train but can improve
+        results.
+    n_dynamic_features : int
+        Number of dynamic (i.e. time-series) variables that are used for training and simulating the model.
+    n_static_features : int
+        Number of static (i.e. catchment descriptor) variables that are used to define the regional LSTM model and allow
+        it to modulate simulations according to catchment properties.
+    checkpoint_path : str
+        Sting containing the path of the file where the trained model will be saved.
+
+    Returns
+    -------
+    model_lstm : Tensorflow model
+        The tensorflow model that will be trained, along with all of its default hyperparameters and training options.
+    callback : list
+        List of tensorflow objects that allow performing operations after each training epoch.
+    """
+    x_in_365 = tf.keras.layers.Input(shape=(window_size, n_dynamic_features))
+    x_in_static = tf.keras.layers.Input(shape=n_static_features)
+
+    # LSTM 365 day
+    x_365 = tf.keras.layers.LSTM(64, return_sequences=False)(x_in_365)
+    x_365 = tf.keras.layers.Dropout(0.2)(x_365)
+
+    # Dense statics
+    x_static = tf.keras.layers.Dense(24, activation="relu")(x_in_static)
+    x_static = tf.keras.layers.Dropout(0.2)(x_static)
+
+    # Concatenate the model
+    x = tf.keras.layers.Concatenate()([x_365, x_static])
+    x = tf.keras.layers.Dense(8, activation="relu")(x)
+    x_out = tf.keras.layers.Dense(1, activation="relu")(x)
+
+    model_lstm = tf.keras.models.Model([x_in_365, x_in_static], [x_out])
+    model_lstm.compile(loss=nse_loss, optimizer=tf.keras.optimizers.AdamW())
+
+    callback = [
+        tf.keras.callbacks.ModelCheckpoint(
+            checkpoint_path,
+            save_freq="epoch",
+            save_best_only=True,
+            monitor="val_loss",
+            mode="min",
+            verbose=1,
+        ),
+        tf.keras.callbacks.EarlyStopping(
+            monitor="val_loss", mode="min", verbose=1, patience=15
+        ),
+        tf.keras.callbacks.LearningRateScheduler(step_decay),
+    ]
+
+    return model_lstm, callback
+
+
+def step_decay(epoch: int):
+    """Callback for learning rate tuning during LSTM model training.
+
+    Parameters
+    ----------
+    epoch : int
+        Current epoch number during training. Used to adapt the learning rate after a certain number of epochs to aid in
+        model training convergence.
+
+    Returns
+    -------
+    lrate
+        The updated learning rate.
+    """
+    initial_lrate = 0.0005
+    drop = 0.5
+    epochs_drop = 10.0
+    lrate = initial_lrate * math.pow(drop, math.floor((1 + epoch) / epochs_drop))
+
+    return lrate
+
+
+def run_trained_model(
+    arr_dynamic: np.array,
+    arr_static: np.array,
+    q_stds: np.array,
+    window_size: int,
+    w: int,
+    idx_scenario: np.array,
+    batch_size: int,
+    watershed_areas: np.array,
+    name_of_saved_model: str,
+    clean_nans: bool,
+):
+    """Run the trained regional LSTM model on a single catchment from a larger set.
+
+    Parameters
+    ----------
+    arr_dynamic : np.array
+        Tensor of size [time_steps x window_size x (n_dynamic_variables+1)] that contains the dynamic (i.e. time-series)
+        variables that will be used during training. The first element in axis=2 is the observed flow.
+    arr_static : np.array
+        Tensor of size [time_steps x n_static_variables] that contains the static (i.e. catchment descriptors) variables
+        that will be used during training.
+    q_stds : np.array
+        Tensor of size [time_steps] that contains the standard deviation of scaled streamflow values for the catchment
+        associated to the data in arr_dynamic and arr_static.
+    window_size : int
+        Number of days of look-back for training and model simulation. LSTM requires a large backwards-looking window to
+        allow the model to learn from long-term weather patterns and history to predict the next day's streamflow. Usually
+        set to 365 days to get one year of previous data. This makes the model heavier and longer to train but can improve
+        results.
+    w : int
+        Number of the watershed from the list of catchments that will be simulated.
+    idx_scenario : np.array
+        2-element array of indices of the beginning and end of the desired period for which the LSTM model should be simulated.
+    batch_size : int
+        Number of data points to use in training. Datasets are often way too big to train in a single batch on a single
+        GPU or CPU, meaning that the dataset must be divided into smaller batches. This has an impact on the training
+        performance and final model skill, and should be handled accordingly.
+    watershed_areas : np.array
+        Area of the watershed, in square kilometers, as taken from the training dataset initial input ncfile.
+    name_of_saved_model : str
+        Path to the model that has been pre-trained if required for simulations.
+    clean_nans : bool
+        Remove the periods for which observed streamflow is NaN for both observed and simulated flows.
+
+    Returns
+    -------
+    kge : float
+        KGE value between observed and simulated flows computed for the watershed of interest and for a specified period.
+    flows : np.array
+        Observed and simulated streamflows computed for the watershed of interest and for a specified period.
+    """
+
+    # Delete and reload the model to free the memory
+    k.clear_session()
+    model_lstm = load_model(
+        name_of_saved_model, compile=False, custom_objects={"loss": nse_loss}
+    )
+
+    # Training Database
+    x, x_static, _, y = create_lstm_dataset(
+        arr_dynamic=arr_dynamic[:, :, :],
+        arr_static=arr_static,
+        q_stds=q_stds,
+        window_size=window_size,
+        watershed_list=w[np.newaxis],
+        idx=idx_scenario,
+        clean_nans=clean_nans,
+    )
+
+    y_pred = model_lstm.predict(TestingGenerator(x, x_static, batch_size=batch_size))
+
+    y_pred = np.squeeze(y_pred)
+
+    # Rescale observed and simulated streamflow from mm/d to m^3/s
+    drainage_area = watershed_areas[w]
+    y_pred = y_pred * drainage_area / 86.4
+    y = y * drainage_area / 86.4
+
+    # Compute the Kling-Gupta Efficiency (KGE) for the current watershed
+    kge = obj_fun_kge(y, y_pred)
+    flows = np.array([y, y_pred])
+
+    return kge, flows