--- conflicted
+++ resolved
@@ -5,10 +5,6 @@
 
 __author__ = """Thomas-Charles Fortier Filion"""
 __email__ = "tcff_hydro@outlook.com"
-<<<<<<< HEAD
-__version__ = "0.1.5"
+__version__ = "0.1.9"
 
-from .utils import get_julian_day, get_timestep
-=======
-__version__ = "0.1.9"
->>>>>>> 5e44c330
+from .utils import get_julian_day, get_timestep