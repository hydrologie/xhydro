"""Compare results between simulations and observations."""

import sys

import numpy as np

<<<<<<< HEAD
=======
# import xhydro.optimal_interpolation.functions.mathematical_algorithms as ma
>>>>>>> e5d153a8
import xhydro.optimal_interpolation.functions.utilities as util
from xhydro.modelling.obj_funcs import get_objective_function


<<<<<<< HEAD
def compare(start_date, end_date, files, percentile_to_plot=50, show_comparaison=True):
=======
def compare(
    start_date: dt.datetime,
    end_date: dt.datetime,
    files: list[str],
    percentile_to_plot: int = 50,
    show_comparison: bool = True,
):
>>>>>>> e5d153a8
    """Start the computation of the comparison method.

    Parameters
    ----------
    start_date : datetime
        Start date of the analysis.
    end_date : datetime
        End date of the analysis.
    files : list of str
        List of files path for getting observed, simulated, and leave-one-out cross-validation flows.
    percentile_to_plot : int
        Percentile value to plot (default is 50).
<<<<<<< HEAD
    show_comparaison : bool, optional
=======
    show_comparison : bool
>>>>>>> e5d153a8
        Whether to display the comparison plots (default is True).
    """
    time = (end_date - start_date).days

    station_validation, station_mapping, obs_data, sim_data, l1o_data = util.load_files(
        files
    )

    # Read station id
    stations_id = obs_data["station_id"]
    sections_id = sim_data["station_id"]
    l1o_stations_id = l1o_data["station_id"]

    # Read drainage area
    da_obs = obs_data.drainage_area
    da_sim = sim_data.drainage_area
    da_l1o = l1o_data.drainage_area

    # Read discharge percentiles
    dis_obs = obs_data.Dis
    dis_sim = sim_data.Dis
    dis_l1o = l1o_data.Dis

    # Read percentiles list (which percentile thresholds were used)
    percentile = l1o_data.percentile

    # Find position of the desired percentile
    idx_pct = np.where(percentile == percentile_to_plot)[0]
    if idx_pct is None:
        sys.exit(
            "The desired percentile is not computed in the results file \
             provided. Please make sure your percentile value is expressed \
             in percent (i.e. 50th percentile = 50)"
        )

    time_range = int(time)
    station_count = len(station_validation)
    debit_sim, debit_obs, debit_l1o = util.initialize_nan_arrays(
        (time_range, station_count), 3
    )

    for i in range(0, station_count):
        print("Lecture des données..." + str(i + 1) + "/" + str(station_count))

        station_id = station_validation[i][0]
        associate_section = util.find_station_section(station_mapping, station_id)

        idx_section = util.find_index(sections_id, "station_id", associate_section)
        idx_stat = util.find_index(stations_id, "station_id", station_id)
        idx_stat_l1o = util.find_index(l1o_stations_id, "station_id", station_id)

        sup_sim = da_sim[idx_section].item()
        sup_obs = da_obs[idx_stat].item()
        sup = da_l1o[idx_stat_l1o].item()

        debit_sim[:, i] = dis_sim[idx_section, 0:time_range].values[:] / sup_sim
        debit_obs[:, i] = dis_obs[idx_stat, 0:time_range].values[:] / sup_obs
        debit_l1o[:, i] = dis_l1o[idx_pct, idx_stat_l1o, 0:time_range].values[:] / sup

    kge, nse, kge_l1o, nse_l1o = util.initialize_nan_arrays(station_count, 4)

    for n in range(0, station_count):
        kge[n] = get_objective_function(debit_obs[:, n], debit_sim[:, n], "kge")
        kge[n] = get_objective_function(debit_obs[:, n], debit_sim[:, n], "nse")
        kge[n] = get_objective_function(debit_obs[:, n], debit_l1o[:, n], "kge")
        kge[n] = get_objective_function(debit_obs[:, n], debit_l1o[:, n], "nse")

    if show_comparison:
        util.plot_results(kge, kge_l1o, nse, nse_l1o)<|MERGE_RESOLUTION|>--- conflicted
+++ resolved
@@ -4,17 +4,11 @@
 
 import numpy as np
 
-<<<<<<< HEAD
-=======
-# import xhydro.optimal_interpolation.functions.mathematical_algorithms as ma
->>>>>>> e5d153a8
+import datetime as dt
 import xhydro.optimal_interpolation.functions.utilities as util
 from xhydro.modelling.obj_funcs import get_objective_function
 
 
-<<<<<<< HEAD
-def compare(start_date, end_date, files, percentile_to_plot=50, show_comparaison=True):
-=======
 def compare(
     start_date: dt.datetime,
     end_date: dt.datetime,
@@ -22,7 +16,6 @@
     percentile_to_plot: int = 50,
     show_comparison: bool = True,
 ):
->>>>>>> e5d153a8
     """Start the computation of the comparison method.
 
     Parameters
@@ -35,11 +28,7 @@
         List of files path for getting observed, simulated, and leave-one-out cross-validation flows.
     percentile_to_plot : int
         Percentile value to plot (default is 50).
-<<<<<<< HEAD
-    show_comparaison : bool, optional
-=======
     show_comparison : bool
->>>>>>> e5d153a8
         Whether to display the comparison plots (default is True).
     """
     time = (end_date - start_date).days
