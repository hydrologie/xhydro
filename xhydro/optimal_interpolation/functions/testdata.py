"""Tools for searching for and acquiring test data."""

import hashlib
import logging
from collections.abc import Sequence
from pathlib import Path
from shutil import copy
from typing import Optional, Union
from urllib.error import HTTPError
from urllib.request import urlretrieve

from platformdirs import user_cache_dir
from xarray import Dataset
from xarray import open_dataset as _open_dataset

_default_cache_dir = user_cache_dir("xhydro_testing_data")

LOGGER = logging.getLogger("XHYDRO")

<<<<<<< HEAD
__all__ = ["get_file", "get_local_testdata", "open_dataset"]
=======
__all__ = [
    "get_file",
    "get_local_testdata",
    "open_dataset",
]
>>>>>>> e5d153a8


# FIXME: Flattered as I am to see xclim's code here, this should all be rewritten to use pooch for data fetching.


def file_md5_checksum(fname):
    """Check that the data respects the md5 checksum.

    Parameters
    ----------
    fname : str
<<<<<<< HEAD
        Name of the file to check the md5 checksum.
=======
        Path to the file to check.
>>>>>>> e5d153a8

    Returns
    -------
    str
<<<<<<< HEAD
        Checksum of the file.
=======
        The md5 checksum of the file.
>>>>>>> e5d153a8
    """
    hash_md5 = hashlib.md5()
    with open(fname, "rb") as f:
        hash_md5.update(f.read())
    return hash_md5.hexdigest()


def get_local_testdata(  # noqa
    patterns: Union[str, Sequence[str]],
    temp_folder: Union[str, Path],
    branch: str = "master",
    _local_cache: Union[str, Path] = _default_cache_dir,
) -> Union[Path, list[Path]]:
    """Copy specific testdata from a default cache to a temporary folder.

    Return files matching `pattern` in the default cache dir and move to a local temp folder.

    Parameters
    ----------
    patterns : str or Sequence of str
        Glob patterns, which must include the folder.
    temp_folder : str or Path
        Target folder to copy files and filetree to.
    branch : str
        For GitHub-hosted files, the branch to download from. Default: "master".
    _local_cache : str or Path
        Local cache of testing data.

    Returns
    -------
    Union[Path, List[Path]]
<<<<<<< HEAD
        Path of where the generated/downloaded files are located.
=======
        The matched files found in the cache dir.
>>>>>>> e5d153a8
    """
    temp_paths = []

    if isinstance(patterns, str):
        patterns = [patterns]

    for pattern in patterns:
        potential_paths = [
            path for path in Path(temp_folder).joinpath(branch).glob(pattern)
        ]
        if potential_paths:
            temp_paths.extend(potential_paths)
            continue

        testdata_path = Path(_local_cache)
        if not testdata_path.exists():
            raise RuntimeError(f"{testdata_path} does not exists")
        paths = [path for path in testdata_path.joinpath(branch).glob(pattern)]
        if not paths:
            raise FileNotFoundError(
                f"No data found for {pattern} at {testdata_path}/{branch}."
            )

        main_folder = Path(temp_folder).joinpath(branch).joinpath(Path(pattern).parent)
        main_folder.mkdir(exist_ok=True, parents=True)

        for file in paths:
            temp_file = main_folder.joinpath(file.name)
            if not temp_file.exists():
                copy(file, main_folder)
            temp_paths.append(temp_file)

    # Return item directly when singleton, for convenience
    return temp_paths[0] if len(temp_paths) == 1 else temp_paths


def _get(
    fullname: Path,
    github_url: str,
    branch: str,
    cache_dir: Path,
) -> Path:
    """Get the file from a github repo.

    Parameters
    ----------
    fullname : Path
        Path to the file where files are to be stored.
    github_url : str
        URL to the github repo main branch.
    branch : str
        name of the github branch where the file lives.
    cache_dir : Path
        Path of the caching directory where to save file and check to see if it exists before downloading.

    Returns
    -------
    Path
        Path to the file location on the local computer.
    """
    cache_dir = cache_dir.absolute()
    local_file = cache_dir / branch / fullname

    if not github_url.lower().startswith("http"):
        raise ValueError(f"GitHub URL not safe: '{github_url}'.")

    if not local_file.is_file():
        # This will always leave this directory on disk.
        # We may want to add an option to remove it.
        local_file.parent.mkdir(parents=True, exist_ok=True)

        url = "/".join((github_url, "raw", branch, fullname.as_posix()))
        LOGGER.info(f"Fetching remote file: {fullname.as_posix()}")
        try:
            urlretrieve(url, local_file)  # nosec
        except HTTPError as e:
            msg = f"{local_file.name} not found. Aborting file retrieval."
            local_file.unlink()
            raise FileNotFoundError(msg) from e

    return local_file


# idea copied from xclim that borrowed it from xarray that was borrowed from Seaborn
def get_file(  # noqa
    name: Union[str, Path, Sequence[Union[str, Path]]],
    github_url: str = "https://github.com/hydrologie/xhydro-testdata",
    branch: str = "master",
    cache_dir: Union[str, Path] = _default_cache_dir,
) -> Union[Path, list[Path]]:
    """Return a file from an online GitHub-like repository.

    If a local copy is found then always use that to avoid network traffic.

    Parameters
    ----------
    name : str or Path or Sequence of str or Path
        Name of the file or list/tuple of names of files containing the dataset(s) including suffixes.
    github_url : str
        URL to GitHub repository where the data is stored.
    branch : str
        For GitHub-hosted files, the branch to download from. Default: "master".
    cache_dir : str or Path
        The directory in which to search for and write cached data.

    Returns
    -------
    Path or list of Path
<<<<<<< HEAD
        Path to the file location.
=======
        The path to a fetched file or a list of paths to fetched files.
>>>>>>> e5d153a8
    """
    if isinstance(name, (str, Path)):
        name = [name]

    cache_dir = Path(cache_dir)

    files = list()
    for n in name:
        fullname = Path(n)
        files.append(
            _get(
                fullname=fullname,
                github_url=github_url,
                branch=branch,
                cache_dir=cache_dir,
            )
        )
    if len(files) == 1:
        return files[0]
    return files


# idea copied from xclim that borrowed it from xarray that was borrowed from Seaborn
def open_dataset(
    name: str,
    suffix: Optional[str] = None,
    github_url: str = "https://github.com/hydrologie/xhydro-testdata",
    branch: str = "master",
    cache_dir: Union[str, Path] = _default_cache_dir,
    **kwds,
) -> Dataset:
    r"""Open a dataset from the online GitHub-like repository.

    If a local copy is found then always use that to avoid network traffic.

    Parameters
    ----------
    name : str
        Name of the file containing the dataset. If no suffix is given, assumed to be netCDF ('.nc' is appended).
    suffix : str, optional
        If no suffix is given, assumed to be netCDF ('.nc' is appended). For no suffix, set "".
    github_url : str
        URL to GitHub repository where the data is stored.
    branch : str, optional
        For GitHub-hosted files, the branch to download from.
    cache_dir : str or Path
        The directory in which to search for and write cached data.
    \*\*kwds : dict
        For NetCDF files, keywords passed to xarray.open_dataset.

    Returns
    -------
    xr.Dataset
<<<<<<< HEAD
        Dataset that was loaded from the file downloaded from GitHub.

    See Also
    --------
    xarray.open_dataset
        The open_dataset function from xarray, for any required keywords.
=======
        The xarray Dataset object.
>>>>>>> e5d153a8
    """
    name = Path(name)
    cache_dir = Path(cache_dir)
    if suffix is None:
        suffix = ".nc"
    fullname = name.with_suffix(suffix)

    local_file = _get(
        fullname=fullname,
        github_url=github_url,
        branch=branch,
        cache_dir=cache_dir,
    )

    ds = _open_dataset(local_file, **kwds)
    return ds<|MERGE_RESOLUTION|>--- conflicted
+++ resolved
@@ -17,16 +17,7 @@
 
 LOGGER = logging.getLogger("XHYDRO")
 
-<<<<<<< HEAD
 __all__ = ["get_file", "get_local_testdata", "open_dataset"]
-=======
-__all__ = [
-    "get_file",
-    "get_local_testdata",
-    "open_dataset",
-]
->>>>>>> e5d153a8
-
 
 # FIXME: Flattered as I am to see xclim's code here, this should all be rewritten to use pooch for data fetching.
 
@@ -37,20 +28,12 @@
     Parameters
     ----------
     fname : str
-<<<<<<< HEAD
         Name of the file to check the md5 checksum.
-=======
-        Path to the file to check.
->>>>>>> e5d153a8
 
     Returns
     -------
     str
-<<<<<<< HEAD
         Checksum of the file.
-=======
-        The md5 checksum of the file.
->>>>>>> e5d153a8
     """
     hash_md5 = hashlib.md5()
     with open(fname, "rb") as f:
@@ -82,11 +65,7 @@
     Returns
     -------
     Union[Path, List[Path]]
-<<<<<<< HEAD
-        Path of where the generated/downloaded files are located.
-=======
         The matched files found in the cache dir.
->>>>>>> e5d153a8
     """
     temp_paths = []
 
@@ -195,11 +174,7 @@
     Returns
     -------
     Path or list of Path
-<<<<<<< HEAD
-        Path to the file location.
-=======
         The path to a fetched file or a list of paths to fetched files.
->>>>>>> e5d153a8
     """
     if isinstance(name, (str, Path)):
         name = [name]
@@ -253,16 +228,7 @@
     Returns
     -------
     xr.Dataset
-<<<<<<< HEAD
-        Dataset that was loaded from the file downloaded from GitHub.
-
-    See Also
-    --------
-    xarray.open_dataset
-        The open_dataset function from xarray, for any required keywords.
-=======
         The xarray Dataset object.
->>>>>>> e5d153a8
     """
     name = Path(name)
     cache_dir = Path(cache_dir)
