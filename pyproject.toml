--- conflicted
+++ resolved
@@ -42,15 +42,11 @@
   "pydantic>=2.0,<2.5.3",
   "spotpy",
   "statsmodels",
+  "tensorflow>=2.10"
   "xarray>=2023.11.0",
   "xclim>=0.48.2",
   "xdatasets>=0.3.1",
-<<<<<<< HEAD
-  "xscen>=0.7.1",
-  "tensorflow>=2.10"
-=======
   "xscen>=0.8.3"
->>>>>>> a2d93722
 ]
 
 [project.optional-dependencies]
