--- conflicted
+++ resolved
@@ -36,15 +36,9 @@
 dynamic = ["description", "version"]
 dependencies = [
   # Don't forget to sync changes between environment.yml, environment-dev.yml, and pyproject.toml!
-<<<<<<< HEAD
-  "cartopy",
-  "geopandas",
-  "haversine >=2.8.1",
-=======
   "cartopy >=0.23.0",
   "geopandas >=1.0",
-  "haversine >=2.8.0",
->>>>>>> ac808b50
+  "haversine >=2.8.1",
   "importlib-metadata <8.0", # Required for xesmf >=8.4.0,<8.6 to work on Windows
   "leafmap",
   "numpy >=1.23,<2.0.0",
@@ -267,19 +261,12 @@
 [tool.pytest.ini_options]
 addopts = [
   "--color=yes",
-<<<<<<< HEAD
-  "--verbose",
-  "--numprocesses=0",
-  "--maxprocesses=8",
-  "--dist=worksteal"
-=======
   "--numprocesses=0",
   "--maxprocesses=8",
   "--dist=worksteal",
   "--strict-config",
   "--strict-markers",
   "--verbose"
->>>>>>> ac808b50
 ]
 filterwarnings = ["ignore::UserWarning"]
 testpaths = "tests"
