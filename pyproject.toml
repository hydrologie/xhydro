[build-system]
requires = ["flit_core >=3.8,<4"]
build-backend = "flit_core.buildapi"

[project]
name = "xhydro"
authors = [
  {name = "Thomas-Charles Fortier Filion", email = "tcff_hydro@outlook.com"},
  {name = "Gabriel Rondeau-Genesse", email = "rondeau-genesse.gabriel@ouranos.ca"},
  {name = "Sébastien Langlois"}
]
maintainers = [
  {name = "Trevor James Smith", email = "smith.trevorj@ouranos.ca"},
  {name = "Gabriel Rondeau-Genesse", email = "rondeau-genesse.gabriel@ouranos.ca"}
]
readme = {file = "README.rst", content-type = "text/x-rst"}
requires-python = ">=3.9.0"
keywords = ["xhydro"]
license = {file = "LICENSE"}
classifiers = [
  "Development Status :: 2 - Pre-Alpha",
  "Intended Audience :: Developers",
  "Intended Audience :: Science/Research",
  "License :: OSI Approved :: Apache Software License",
  "Natural Language :: English",
  "Operating System :: OS Independent",
  "Programming Language :: Python :: 3",
  "Programming Language :: Python :: 3 :: Only",
  "Programming Language :: Python :: 3.9",
  "Programming Language :: Python :: 3.10",
  "Programming Language :: Python :: 3.11",
  # "Programming Language :: Python :: 3.12",
  "Programming Language :: Python :: Implementation :: CPython",
  "Topic :: Scientific/Engineering :: GIS",
  "Topic :: Scientific/Engineering :: Hydrology"
]
dynamic = ["description", "version"]
dependencies = [
  # Don't forget to sync changes between environment.yml, environment-dev.yml, and pyproject.toml!
  "cartopy",
  "geopandas",
  "leafmap",
  "numpy",
  "pooch>=1.8.0",
  "pydantic>=2.0,<2.5.3",
<<<<<<< HEAD
  "pystac",
  "rasterio",
  "stackstac",
=======
  "spotpy",
>>>>>>> edda069a
  "statsmodels",
  "tqdm",
  "xarray",
  "xclim>=0.47.0",
  "xdatasets>=0.3.1",
  "xscen>=0.7.1"
]

[project.optional-dependencies]
dev = [
  # Dev tools and testing
  "black==24.1.1",
  "blackdoc==0.3.9",
  "bump-my-version>=0.17.1",
  "coverage>=6.2.2,<8.0.0",
  "coveralls>=3.3.1",
  "flake8-alphabetize>=0.0.21",
  "flake8-rst-docstrings>=0.3.0",
  "flake8>=7.0.0",
  "flit>=3.9.0",
  "isort==5.13.2",
  "pip>=23.3.0",
  "pooch",
  "pre-commit>=3.3.2",
  "pytest-cov>=4.0.0",
  "pytest>=7.3.1",
  "ruff>=0.1.9",
  "tox>=4.5.1",
  "watchdog>=3.0.0",
  "tox>=4.5.1"
]
docs = [
  # Documentation and examples
  "furo",
  "hvplot",
  "ipykernel",
  "ipython",
  "jupyter_client",
  "nbsphinx",
  "nbval",
  "sphinx",
  "sphinx-autoapi",
  "sphinx-codeautolink",
  "sphinx-copybutton",
  "sphinx-intl",
  "sphinxcontrib-napoleon",
  "xagg"
]

[project.urls]
"Homepage" = "https://xhydro.readthedocs.io/"
"Changelog" = "https://xhydro.readthedocs.io/en/stable/changes.html"
"Source" = "https://github.com/hydrologie/xhydro"
"Issue tracker" = "https://github.com/hydrologie/xhydro/issues"

[tool]

[tool.black]
target-version = [
  "py38",
  "py39",
  "py310",
  "py311",
  "py312"
]

[tool.bumpversion]
current_version = "0.3.3"
commit = true
commit_args = "--no-verify"
tag = false
tag_name = "v{new_version}"
allow_dirty = false
parse = "(?P<major>\\d+)\\.(?P<minor>\\d+)\\.(?P<patch>\\d+)(\\-(?P<release>[a-z]+)(\\.(?P<build>\\d+)))?"
serialize = [
  "{major}.{minor}.{patch}-{release}.{build}",
  "{major}.{minor}.{patch}"
]

[[tool.bumpversion.files]]
filename = "xhydro/__init__.py"
search = "__version__ = \"{current_version}\""
replace = "__version__ = \"{new_version}\""

[[tool.bumpversion.files]]
filename = "tests/test_xhydro.py"
search = "__version__ = \"{current_version}\""
replace = "__version__ = \"{new_version}\""

[[tool.bumpversion.files]]
filename = ".cruft.json"
search = "\"version\": \"{current_version}\""
replace = "\"version\": \"{new_version}\""

[tool.bumpversion.parts.build]
independent = false

[tool.bumpversion.parts.release]
optional_value = "release"
values = [
  "dev",
  "release"
]

[tool.coverage.run]
relative_files = true
include = ["xhydro/*"]
omit = ["tests/*.py"]

[tool.flit.sdist]
include = [
  ".zenodo.json",
  "AUTHORS.rst",
  "CHANGES.rst",
  "CONTRIBUTING.rst",
  "LICENSE",
  "Makefile",
  "README.rst",
  "environment-dev.yml",
  "environment.yml",
  "docs/_static/_images/*.gif",
  "docs/_static/_images/*.jpg",
  "docs/_static/_images/*.png",
  "docs/_static/_images/*.rst",
  "docs/Makefile",
  "docs/conf.py",
  "docs/make.bat",
  "tests/*.py",
  "tox.ini",
  "xhydro",
  "xhydro/testing/registry.txt"
]
exclude = [
  "*.py[co]",
  "__pycache__",
  ".coveralls.yml",
  ".editorconfig",
  ".flake8",
  ".gitignore",
  ".pre-commit-config.yaml",
  ".readthedocs.yml",
  ".yamllint.yaml",
  "Makefile",
  "docs/_*",
  "docs/apidoc/modules.rst",
  "docs/apidoc/xhydro*.rst",
  "docs/locales",
  "xhydro/testing/data/*"
]

[tool.isort]
profile = "black"
py_version = 38

[tool.mypy]
python_version = 3.8
show_error_codes = true
warn_return_any = true
warn_unused_configs = true

[[tool.mypy.overrides]]
module = []
ignore_missing_imports = true

[tool.numpydoc_validation]
checks = [
  "all", # report on all checks, except the below
  "ES01",
  "EX01",
  "GL01",
  "SA01"
]
exclude = [
  # don't report on objects that match any of these regex
  '\.undocumented_method$',
  '\.__repr__$',
  # any object starting with an underscore is a private object
  '\._\w+'
]

[tool.pytest.ini_options]
addopts = [
  "--color=yes",
  "--verbose"
]
filterwarnings = ["ignore::UserWarning"]
testpaths = "tests"
markers = [
  "requires_docs: mark tests that can only be run with documentation present (deselect with '-m \"not requires_docs\"')"
]

[tool.ruff]
src = [""]
line-length = 150
target-version = "py38"
exclude = [
  ".eggs",
  ".git",
  "build",
  "docs",
  "tests"
]
ignore = [
  "D205",
  "D400",
  "D401"
]
select = [
  "C9",
  "D",
  "E",
  "F",
  "W"
]

[tool.ruff.flake8-bandit]
check-typed-exception = true

[tool.ruff.format]
line-ending = "auto"

[tool.ruff.isort]
known-first-party = ["xhydro"]
case-sensitive = true
detect-same-package = false
lines-after-imports = 1
no-lines-before = ["future", "standard-library"]

[tool.ruff.mccabe]
max-complexity = 15

[tool.ruff.per-file-ignores]
"xhydro/**/__init__.py" = ["F401", "F403"]
"tests/**/*.py" = ["D100", "D101", "D102", "D103"]

[tool.ruff.pycodestyle]
max-doc-length = 180

[tool.ruff.pydocstyle]
convention = "numpy"<|MERGE_RESOLUTION|>--- conflicted
+++ resolved
@@ -43,13 +43,10 @@
   "numpy",
   "pooch>=1.8.0",
   "pydantic>=2.0,<2.5.3",
-<<<<<<< HEAD
   "pystac",
   "rasterio",
+  "spotpy",
   "stackstac",
-=======
-  "spotpy",
->>>>>>> edda069a
   "statsmodels",
   "tqdm",
   "xarray",
