"""Load and install Julia dependancies into python environment."""

import contextlib
import io
import os
import sys
import warnings
from types import ModuleType
from typing import cast

try:
    import juliapkg
    from juliacall import Main as jl  # noqa: N813

<<<<<<< HEAD
__all__ = ["Extremes", "jl"]

# Check if JuliaCall is already loaded, and if so, warn the user
# about the relevant environment variables. If not loaded,
# set up sensible defaults.
=======
except (ImportError, ModuleNotFoundError) as e:
    from xhydro.extreme_value_analysis import JULIA_WARNING

    raise ImportError(JULIA_WARNING) from e

# Check if JuliaCall is already loaded, and if so, warn the user about the relevant environment variables.
# If not loaded, set up sensible defaults.
>>>>>>> 2d96d527
if "juliacall" in sys.modules:
    warnings.warn(
        "juliacall module already imported. "
        "Make sure that you have set the environment variable `PYTHON_JULIACALL_HANDLE_SIGNALS=yes` to avoid segfaults. "
        "Also note that xhydro will not be able to configure `PYTHON_JULIACALL_THREADS` or `PYTHON_JULIACALL_OPTLEVEL` for you."
    )
else:
    # Required to avoid segfaults (https://juliapy.github.io/PythonCall.jl/dev/faq/)
    if os.environ.get("PYTHON_JULIACALL_HANDLE_SIGNALS", "yes") != "yes":
        warnings.warn(
            "PYTHON_JULIACALL_HANDLE_SIGNALS environment variable is set to something other than 'yes' or ''. "
            "You will experience segfaults if running with multithreading."
        )

    if os.environ.get("PYTHON_JULIACALL_THREADS", "auto") != "auto":
        warnings.warn(
            "PYTHON_JULIACALL_THREADS environment variable is set to something other than 'auto', "
            "so xhydro was not able to set it. You may wish to set it to `'auto'` for full use of your CPU."
        )

    # TODO: Remove these when juliapkg lets you specify this
    for k, default in (
        ("PYTHON_JULIACALL_HANDLE_SIGNALS", "yes"),
        ("PYTHON_JULIACALL_THREADS", "auto"),
        ("PYTHON_JULIACALL_OPTLEVEL", "3"),
    ):
        os.environ[k] = os.environ.get(k, default)


def check_function_output(func, expected_output, *args, **kwargs) -> bool:
    r"""
    Check if a function's output contains a specific sub-string.

    Parameters
    ----------
    func : callable
        The function to be tested.
    expected_output : str
        The sub-string to search for in the output of the function.
    \*args : tuple
        Positional arguments to pass to the function.
    \*\*kwargs : tuple
        Keyword arguments to pass to the function.

    Returns
    -------
    bool
        True if the expected_output is found in the function's output, False otherwise.
    """
    f = io.StringIO()
    with contextlib.redirect_stdout(f):
        func(*args, **kwargs)
    output = f.getvalue()
    return expected_output in output


# It was not necessary to add a dependancy dictionary as we only need Extremes.jl, however this mechanism is more
# scalable in case we need to add many other julia dependancies in the future
deps = {
    "Extremes": "fe3fe864-1b39-11e9-20b8-1f96fa57382d",
}
for dependancy, uuid in deps.items():
    if not check_function_output(juliapkg.deps.status, dependancy):
        juliapkg.add(dependancy, uuid)
juliapkg.resolve()
jl = cast(ModuleType, jl)
jl_version = (
    jl.VERSION.major,
    jl.VERSION.minor,
    jl.VERSION.patch,
)  # NOTE: this is not used right now, but could be used for debugging purposes
jl.seval("using Extremes")
Extremes = jl.Extremes<|MERGE_RESOLUTION|>--- conflicted
+++ resolved
@@ -12,13 +12,6 @@
     import juliapkg
     from juliacall import Main as jl  # noqa: N813
 
-<<<<<<< HEAD
-__all__ = ["Extremes", "jl"]
-
-# Check if JuliaCall is already loaded, and if so, warn the user
-# about the relevant environment variables. If not loaded,
-# set up sensible defaults.
-=======
 except (ImportError, ModuleNotFoundError) as e:
     from xhydro.extreme_value_analysis import JULIA_WARNING
 
@@ -26,7 +19,6 @@
 
 # Check if JuliaCall is already loaded, and if so, warn the user about the relevant environment variables.
 # If not loaded, set up sensible defaults.
->>>>>>> 2d96d527
 if "juliacall" in sys.modules:
     warnings.warn(
         "juliacall module already imported. "
