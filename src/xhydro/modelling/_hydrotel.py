--- conflicted
+++ resolved
@@ -384,7 +384,6 @@
             for attr in ["standard_name", "long_name", "description"]:
                 if attr in ds["q"].attrs:
                     orig_attrs[f"_original_{attr}"] = ds["q"].attrs[attr]
-<<<<<<< HEAD
             ds["q"].attrs[
                 "standard_name"
             ] = "outgoing_water_volume_transport_along_river_channel"
@@ -392,11 +391,6 @@
             ds["q"].attrs[
                 "description"
             ] = "Simulated streamflow at the outlet of the subbasin."
-=======
-            ds["q"].attrs["standard_name"] = "outgoing_water_volume_transport_along_river_channel"
-            ds["q"].attrs["long_name"] = "Streamflow"
-            ds["q"].attrs["description"] = "Streamflow at the outlet of the river reach"
->>>>>>> 85b54c71
             ds["q"] = xc.units.convert_units_to(ds["q"], "m3 s-1")
             for attr in orig_attrs:
                 ds["q"].attrs[attr] = orig_attrs[attr]
@@ -415,17 +409,8 @@
                 stdout = subprocess.check_output(  # noqa: S603
                     [self.executable], stdin=subprocess.DEVNULL, text=True
                 )
-<<<<<<< HEAD
-            ds.attrs["Hydrotel_version"] = (
-                str(stdout).split("HYDROTEL ")[1].split("\n")[0]
-            )
-            ds.attrs["Hydrotel_config_version"] = self.simulation_config[
-                "SIMULATION HYDROTEL VERSION"
-            ]
-=======
             ds.attrs["Hydrotel_version"] = str(stdout).split("HYDROTEL ")[1].split("\\n")[0]
             ds.attrs["Hydrotel_config_version"] = self.simulation_config["SIMULATION HYDROTEL VERSION"]
->>>>>>> 85b54c71
 
             # Overwrite the file
             chunks = estimate_chunks(ds, dims=["subbasin_id"], target_mb=5)
