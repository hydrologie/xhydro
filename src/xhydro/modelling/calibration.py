--- conflicted
+++ resolved
@@ -258,21 +258,9 @@
                 raise ValueError("qobs must be a NumPy array, xarray Dataset, xarray DataArray, or a path to a file.")
             da = da.squeeze()
 
-            # changement pour ne pas utiliser slice car les time code ne se suivent pas (données mensuelles)        
+            # changement pour ne pas utiliser slice car les time code ne se suivent pas (données mensuelles)
             # Subset the observed streamflow to the calibration period
-<<<<<<< HEAD
-            da = da.where(da.time.values<= np.datetime64(self.model_config["end_date"]))
-            da = da.where(da.time.values>= np.datetime64(self.model_config["start_date"]))
-
-            # # Subset the observed streamflow to the calibration period
-            # da = da.sel(
-            #     time=slice(
-            #         self.model_config["start_date"], self.model_config["end_date"]
-            #     )
-            # )
-=======
             da = da.sel(time=slice(self.model_config["start_date"], self.model_config["end_date"]))
->>>>>>> 8d1e9ec1
             self.qobs = da.values
 
     def simulation(self, x):
