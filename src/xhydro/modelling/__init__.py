--- conflicted
+++ resolved
@@ -1,14 +1,4 @@
-<<<<<<< HEAD
-# numpydoc ignore=EX01,SA01,ES01
-"""
-The Hydrotel Hydrological Model module.
-
-Prevent circular imports by importing in a very specific order.
-isort:skip_file
-"""
-=======
 """The Hydrotel Hydrological Model module."""
->>>>>>> 8d1e9ec1
 
 from .hydrological_modelling import *
 from .calibration import *
