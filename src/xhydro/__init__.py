"""Hydrological analysis library built with xarray."""

###################################################################################
# Apache Software License 2.0
#
# Copyright (c) 2024, Thomas-Charles Fortier Filion, Trevor James Smith, Gabriel Rondeau-Genesse
#
# Licensed under the Apache License, Version 2.0 (the "License");
# you may not use this file except in compliance with the License.
# You may obtain a copy of the License at
#
# http://www.apache.org/licenses/LICENSE-2.0
#
# Unless required by applicable law or agreed to in writing, software
# distributed under the License is distributed on an "AS IS" BASIS,
# WITHOUT WARRANTIES OR CONDITIONS OF ANY KIND, either express or implied.
# See the License for the specific language governing permissions and
# limitations under the License.
###################################################################################

from . import cc, gis, indicators, modelling, utils

# Import top-level functions
# TODO: Decide which functions to import at the top level

__author__ = """Thomas-Charles Fortier Filion"""
__email__ = "tcff_hydro@outlook.com"
<<<<<<< HEAD
__version__ = "0.3.7-dev.0"
=======
__version__ = "0.3.7-dev.1"
>>>>>>> 12dc4e75
<|MERGE_RESOLUTION|>--- conflicted
+++ resolved
@@ -25,8 +25,4 @@
 
 __author__ = """Thomas-Charles Fortier Filion"""
 __email__ = "tcff_hydro@outlook.com"
-<<<<<<< HEAD
-__version__ = "0.3.7-dev.0"
-=======
-__version__ = "0.3.7-dev.1"
->>>>>>> 12dc4e75
+__version__ = "0.3.7-dev.1"