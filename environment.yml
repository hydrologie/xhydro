name: xhydro
channels:
  - conda-forge
dependencies:
  - python >=3.10,<3.13
  - pip >=24.2.0
  # Don't forget to sync changes between environment.yml, environment-dev.yml, and pyproject.toml!
  # Main packages
  - cartopy >=0.23.0
  - dask <=2024.10.0
  - dask-geopandas <=0.4.2
  - intake-xarray <=0.7.0
  - questionary <=2.0.1
  - geopandas >=1.0
  - haversine >=2.8.1
  - importlib-metadata <8.0  # Required for xesmf >=8.4.0,<8.6 to work on Windows
  - leafmap
  - numpy >=1.24
  - pandas >=2.2
  - planetary-computer
  - pooch >=1.8.0
  - pystac <1.12.0 # Temporary pin until support can be added for pystac 1.13.0
  - pystac-client
<<<<<<< HEAD
  - rasterio
  - spotpy
  - stackstac
  - statsmodels
  - tensorflow>=2.10
=======
  - pyyaml >=6.0.2
  - rasterio <=1.3.11  # temporary pin until https://github.com/xarray-contrib/xvec/issues/85 is addressed.
  - ravenpy >=0.15.0,<=0.16.0
  - rioxarray >=0.15.0
  - spotpy >=1.6.2
  - stackstac >=0.5.1
  - statsmodels >=0.14.0
>>>>>>> 3e0b0729
  - tqdm
  - xarray >=2023.11.0
  - xarray-spatial >=0.3.7
  - xclim >=0.53.2,<0.54
  - xdatasets >=0.3.6
  - xscen >=0.10.1,<0.11
  - xvec
  # Julia
  # - pyjuliacall >=0.9.20<|MERGE_RESOLUTION|>--- conflicted
+++ resolved
@@ -21,13 +21,6 @@
   - pooch >=1.8.0
   - pystac <1.12.0 # Temporary pin until support can be added for pystac 1.13.0
   - pystac-client
-<<<<<<< HEAD
-  - rasterio
-  - spotpy
-  - stackstac
-  - statsmodels
-  - tensorflow>=2.10
-=======
   - pyyaml >=6.0.2
   - rasterio <=1.3.11  # temporary pin until https://github.com/xarray-contrib/xvec/issues/85 is addressed.
   - ravenpy >=0.15.0,<=0.16.0
@@ -35,7 +28,7 @@
   - spotpy >=1.6.2
   - stackstac >=0.5.1
   - statsmodels >=0.14.0
->>>>>>> 3e0b0729
+  - tensorflow>=2.10
   - tqdm
   - xarray >=2023.11.0
   - xarray-spatial >=0.3.7
