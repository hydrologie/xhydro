--- conflicted
+++ resolved
@@ -20,11 +20,8 @@
   - spotpy
   - stackstac
   - statsmodels
-<<<<<<< HEAD
   - tensorflow>=2.10
-=======
   - tqdm
->>>>>>> de5f0be2
   - xarray >=2023.11.0
   - xclim >=0.48.2
   - xscen >=0.8.3
