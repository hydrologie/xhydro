--- conflicted
+++ resolved
@@ -30,12 +30,7 @@
   - xarray >=2023.11.0
   - xarray-spatial >=0.3.7
   - xclim
-<<<<<<< HEAD
-  - xscen >=0.12.1,<0.13
+  - xscen >=0.12.1,<0.14  # xscen controls the version of xclim
   - xvec
 
-  - xhydro
-=======
-  - xscen >=0.12.1,<0.14  # xscen controls the version of xclim
-  - xvec
->>>>>>> c958fdd5
+  - xhydro