name: xhydro
channels:
  - conda-forge
dependencies:
  - python >=3.10,<3.13
  - pip >=24.2.0
  # Don't forget to sync changes between environment.yml, environment-dev.yml, and pyproject.toml!
  # Main packages
<<<<<<< HEAD
  - cartopy
  - geopandas
  - haversine >=2.8.1
=======
  - cartopy >=0.23.0
  - geopandas >=1.0
  - haversine >=2.8.0
>>>>>>> ac808b50
  - importlib-metadata <8.0  # Required for xesmf >=8.4.0,<8.6 to work on Windows
  - leafmap
  - numpy >=1.23,<2.0.0
  - pandas >=2.2.0
  - planetary-computer
  - pooch >=1.8.0
  - pydantic >=2.0,<2.5.3  # FIXME: Remove pin once our dependencies (xclim, xscen) support pydantic 2.5.3
  - pystac
  - pystac-client
  - pyyaml >=6.0.2
  - rasterio <=1.3.11  # temporary pin until https://github.com/xarray-contrib/xvec/issues/85 is addressed.
  - ravenpy >=0.15.0
  - rioxarray >=0.15.0
  - spotpy >=1.6.2
  - stackstac >=0.5.1
  - statsmodels >=0.14.0
  - tqdm
  - xarray >=2023.11.0
<<<<<<< HEAD
  - xarray-spatial
  - xclim >=0.48.2
  - xdatasets >=0.3.6
=======
  - xarray-spatial >=0.3.7
  - xclim >=0.48.2,<0.53
  - xdatasets >=0.3.5
>>>>>>> ac808b50
  - xscen >=0.8.3
  - xvec<|MERGE_RESOLUTION|>--- conflicted
+++ resolved
@@ -6,15 +6,9 @@
   - pip >=24.2.0
   # Don't forget to sync changes between environment.yml, environment-dev.yml, and pyproject.toml!
   # Main packages
-<<<<<<< HEAD
-  - cartopy
-  - geopandas
-  - haversine >=2.8.1
-=======
   - cartopy >=0.23.0
   - geopandas >=1.0
-  - haversine >=2.8.0
->>>>>>> ac808b50
+  - haversine >=2.8.1
   - importlib-metadata <8.0  # Required for xesmf >=8.4.0,<8.6 to work on Windows
   - leafmap
   - numpy >=1.23,<2.0.0
@@ -33,14 +27,8 @@
   - statsmodels >=0.14.0
   - tqdm
   - xarray >=2023.11.0
-<<<<<<< HEAD
-  - xarray-spatial
-  - xclim >=0.48.2
-  - xdatasets >=0.3.6
-=======
   - xarray-spatial >=0.3.7
   - xclim >=0.48.2,<0.53
-  - xdatasets >=0.3.5
->>>>>>> ac808b50
+  - xdatasets >=0.3.6
   - xscen >=0.8.3
   - xvec