--- conflicted
+++ resolved
@@ -2,44 +2,6 @@
 channels:
   - conda-forge
 dependencies:
-<<<<<<< HEAD
-  - python >=3.10,<3.11
-  - IPyKernel
-  - bottleneck >=1.3.1
-  - cartopy
-  - cftime >=1.4.1
-  - cf_xarray >=0.6.1
-  - dask >=2.6
-  - furo
-  - geopandas
-  - geoviews
-  - h5netcdf
-  - hvplot
-  - intake
-  - intake-geopandas
-  - intake-xarray >=0.6.1
-  - jsonpickle
-  - matplotlib-base
-  - nbsphinx
-  - netCDF4
-  - numba
-  - numpy >=1.16.0
-  - pymannkendall
-  - rioxarray
-  - s3fs >=2022.7.0
-  - scipy >=1.2
-  - sphinx
-  - sphinx-autoapi
-  - sphinx-codeautolink
-  - sphinx-copybutton
-  - sphinxcontrib-napoleon
-  - xarray >=0.17.0
-  - xclim >=0.43.0
-  - zarr >=2.11.1
-  - pip: 
-    - xdatasets
-=======
   - python >=3.9,<3.12
   - xclim >=0.45.0
-  - xscen >=0.7.1
->>>>>>> 5e44c330
+  - xscen >=0.7.1