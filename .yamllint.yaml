--- conflicted
+++ resolved
@@ -30,12 +30,6 @@
     allow-non-breakable-inline-mappings: true
     max: 180
     level: warning
-<<<<<<< HEAD
-  truthy: disable
- #FIXME: this is a hotfix for the .yaml pre-commit checks that fail on windows because of long lines
-ignore: |
-  .github/**/*.yml
-=======
 
   new-lines:
     type: unix
@@ -43,4 +37,6 @@
   trailing-spaces: {}
 
   truthy: disable
->>>>>>> 1ec97f73
+ #FIXME: this is a hotfix for the .yaml pre-commit checks that fail on windows because of long lines
+ignore: |
+  .github/**/*.yml