---

rules:

  brackets:
    forbid: false
    min-spaces-inside: 1
    max-spaces-inside: 1

  commas:
    min-spaces-after: 1

  document-start: disable

  float-values:
    require-numeral-before-decimal: true

  hyphens:
    max-spaces-after: 1

  indentation:
    indent-sequences: whatever
    spaces: consistent

  key-duplicates:
    forbid-duplicated-merge-keys: true

  line-length:
    allow-non-breakable-words: true
    allow-non-breakable-inline-mappings: true
    max: 180
    level: warning

<<<<<<< HEAD
=======
  # new-lines:
  #   type: unix

>>>>>>> 6590e6dd
  trailing-spaces: {}

  truthy: disable<|MERGE_RESOLUTION|>--- conflicted
+++ resolved
@@ -31,12 +31,9 @@
     max: 180
     level: warning
 
-<<<<<<< HEAD
-=======
   # new-lines:
   #   type: unix
 
->>>>>>> 6590e6dd
   trailing-spaces: {}
 
   truthy: disable