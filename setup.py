--- conflicted
+++ resolved
@@ -43,12 +43,7 @@
     extras_require={
         "dev": dev_requirements,
     },
-<<<<<<< HEAD
-    url="https://github.com/hydrologie/xhydro",
-    version="0.1.5",
-=======
     url="https://github.com/TC-FF/xhydro",
     version="0.1.8",
->>>>>>> a14691c0
     zip_safe=False,
 )