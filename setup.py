--- conflicted
+++ resolved
@@ -73,16 +73,11 @@
     packages=find_packages(include=["xhydro", "xhydro.*"]),
     test_suite="tests",
     tests_require=test_requirements,
-<<<<<<< HEAD
-    url='https://github.com/hydrologie/xhydro',
-    version='0.1.0',
-=======
     extras_require={
         "docs": docs_requirements,
         "dev": dev_requirements,
     },
-    url="https://github.com/TC-FF/xhydro",
+    url="https://github.com/hydrologie/xhydro",
     version="0.1.3",
->>>>>>> 2899c525
     zip_safe=False,
 )