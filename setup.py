--- conflicted
+++ resolved
@@ -47,10 +47,6 @@
         "dev": dev_requirements,
     },
     url="https://github.com/hydrologie/xhydro",
-<<<<<<< HEAD
-    version="0.1.5",
-=======
     version="0.1.9",
->>>>>>> 5e44c330
     zip_safe=False,
 )