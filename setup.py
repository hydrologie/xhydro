#!/usr/bin/env python

"""The setup script."""

from setuptools import find_packages, setup

with open("README.rst") as readme_file:
    readme = readme_file.read()

<<<<<<< HEAD
requirements = [
    "numpy",
    "pandas",
    "pyyaml",
    "scipy",
    "statsmodels",
    "xarray",
    "xclim>=0.45.0",
    "xscen",
]
=======
# Don't forget to sync changes between environment.yml, environment-dev.yml, and setup.py!
requirements = ["numpy", "statsmodels", "xarray", "xclim>=0.45.0", "xscen"]
>>>>>>> d7853409

dev_requirements = ["pytest", "pytest-cov"]

setup(
    author="Thomas-Charles Fortier Filion",
    author_email="tcff_hydro@outlook.com",
    python_requires=">=3.9",
    classifiers=[
        "Development Status :: 2 - Pre-Alpha",
        "Intended Audience :: Developers",
        "Intended Audience :: Science/Research",
        "License :: OSI Approved :: Apache Software License",
        "Natural Language :: English",
        "Programming Language :: Python :: 3",
        "Programming Language :: Python :: 3.9",
        "Programming Language :: Python :: 3.10",
        "Programming Language :: Python :: 3.11",
        "Topic :: Scientific/Engineering :: Hydrology",
        "Topic :: Scientific/Engineering :: GIS",
    ],
    description="Hydrological analysis library built with xarray",
    entry_points={
        "console_scripts": [
            "xhydro=xhydro.cli:main",
        ],
    },
    install_requires=requirements,
    license="Apache Software License 2.0",
    long_description=readme,
    long_description_content_type="text/x-rst",
    include_package_data=True,
    keywords="xhydro",
    name="xhydro",
    packages=find_packages(include=["xhydro", "xhydro.*"]),
    test_suite="tests",
    extras_require={
        "dev": dev_requirements,
    },
    url="https://github.com/hydrologie/xhydro",
    version="0.2.3",
    zip_safe=False,
)<|MERGE_RESOLUTION|>--- conflicted
+++ resolved
@@ -7,21 +7,16 @@
 with open("README.rst") as readme_file:
     readme = readme_file.read()
 
-<<<<<<< HEAD
+# Don't forget to sync changes between environment.yml, environment-dev.yml, and setup.py!
 requirements = [
     "numpy",
     "pandas",
     "pyyaml",
-    "scipy",
     "statsmodels",
     "xarray",
     "xclim>=0.45.0",
     "xscen",
 ]
-=======
-# Don't forget to sync changes between environment.yml, environment-dev.yml, and setup.py!
-requirements = ["numpy", "statsmodels", "xarray", "xclim>=0.45.0", "xscen"]
->>>>>>> d7853409
 
 dev_requirements = ["pytest", "pytest-cov"]
 
