--- conflicted
+++ resolved
@@ -17,15 +17,11 @@
       # IMPORTANT: this permission is mandatory for trusted publishing
       id-token: write
     steps:
-<<<<<<< HEAD
       - name: Harden Runner
         uses: step-security/harden-runner@eb238b55efaa70779f274895e782ed17c84f2895 # v2.6.1
         with:
           egress-policy: audit
-      - uses: actions/checkout@v4
-=======
       - uses: actions/checkout@v4.1.1
->>>>>>> 2075735f
       - name: Set up Python3
         uses: actions/setup-python@v5.0.0
         with:
