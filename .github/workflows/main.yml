name: xHydro Testing Suite

on:
  push:
    branches:
      - main
    paths-ignore:
      - .cruft.json
      - CHANGELOG.rst
      - README.rst
      - pyproject.toml
      - tests/test_xhydro.py
      - src/xhydro/__init__.py
  pull_request:
    types:
      - opened
      - reopened
      - synchronize
      - labeled
      - unlabeled
  pull_request_review:
    types:
      - submitted
      - edited

concurrency:
  # For a given workflow, if we push to the same branch, cancel all previous builds on that branch except on master.
  group: ${{ github.workflow }}-${{ github.ref }}
  cancel-in-progress: ${{ github.ref != 'refs/heads/main' }}

permissions:
  contents: read

jobs:
  lint:
    name: Lint (Python${{ matrix.python-version }})
    runs-on: ubuntu-latest
    if: |
      ((github.event_name == 'pull_request') && (github.event.action != 'labeled')) ||
      (github.event.review.state == 'approved') ||
      (github.event_name == 'push')
    strategy:
      matrix:
        python-version:
          - "3.x"
    steps:
      - name: Harden Runner
        uses: step-security/harden-runner@cb605e52c26070c328afc4562f0b4ada7618a84e # v2.10.4
        with:
          disable-sudo: true
          egress-policy: block
          allowed-endpoints: >
            files.pythonhosted.org:443
            github.com:443
            pypi.org:443
      - name: Checkout Repository
        uses: actions/checkout@11bd71901bbe5b1630ceea73d27597364c9af683 # v4.2.2
        with:
          persist-credentials: false
      - name: Set up Python${{ matrix.python-version }}
        uses: actions/setup-python@42375524e23c412d93fb67b49958b491fce71c38 # v5.4.0
        with:
          python-version: ${{ matrix.python-version }}
          cache: pip
      - name: Install CI libraries
        run: |
          python -m pip install --require-hashes -r CI/requirements_ci.txt
      - name: Environment Caching
        uses: actions/cache@1bd1e32a3bdc45362d1e726936510720a7c30a57 # v4.2.0
        with:
          path: |
            .tox
          key: ${{ hashFiles('pyproject.toml', 'tox.ini') }}-lint
      - name: Run linting suite
        run: |
          python -m tox -e lint

  test-preliminary:
    name: Preliminary Tests (Python${{ matrix.python-version }}, ${{ matrix.os }})
    needs: lint
    if: |
      (github.event_name == 'pull_request') && !contains(github.event.pull_request.labels.*.name, 'approved')
    runs-on: ${{ matrix.os }}
    strategy:
      matrix:
        os: [ 'ubuntu-latest' ]
        python-version: [ "3.10" ]
    defaults:
      run:
        shell: bash -l {0}
    steps:
      - name: Harden Runner
        uses: step-security/harden-runner@cb605e52c26070c328afc4562f0b4ada7618a84e # v2.10.4
        with:
          disable-sudo: true
          egress-policy: block
          allowed-endpoints: >
            185.125.188.54:443
            185.125.188.55:443
            185.125.188.58:443
            185.125.188.59:443
            ai4edataeuwest.blob.core.windows.net:443
            api.github.com:443
            cdn.proj.org:443
            conda.anaconda.org:443
            elevationeuwest.blob.core.windows.net:443
            files.pythonhosted.org:443
            github.com:443
            objects.githubusercontent.com:443
            pkg.julialang.org:443
            planetarycomputer.microsoft.com:443
            pypi.org:443
            raw.githubusercontent.com:443
            s3.us-east-2.wasabisys.com:443
            s3.wasabisys.com:443
            storage.julialang.net:443
            us-east.pkg.julialang.org:443
            us-west.pkg.julialang.org:443
      - name: Checkout Repository
        uses: actions/checkout@11bd71901bbe5b1630ceea73d27597364c9af683 # v4.2.2
        with:
          persist-credentials: false
      - name: Setup Conda (Micromamba) with Python${{ matrix.python-version }}
        uses: mamba-org/setup-micromamba@0dea6379afdaffa5d528b3d1dabc45da37f443fc # v2.0.4
        with:
          cache-downloads: true
          cache-environment: true
          environment-file: environment-dev.yml
          create-args: >-
            python=${{ matrix.python-version }}
      - name: Install xHydro
        run: |
          python -m pip install --no-deps .
      - name: Check versions
        run: |
          micromamba list
          echo ESMF_VERSION=$(cat $ESMFMKFILE | grep "ESMF_VERSION_STRING=" | awk -F= '{print $2}' | tr -d "'")
          python -m pip check || true
      - name: Test with pytest
        run: |
          make test
        env:
          CI: "1"
          GITHUB_TOKEN: ${{ secrets.GITHUB_TOKEN }}

  test-conda:
    name: Test with Python${{ matrix.python-version }} (Anaconda, ${{ matrix.os }})
    needs: lint
    if: |
      contains(github.event.pull_request.labels.*.name, 'approved') ||
      (github.event.review.state == 'approved') ||
      (github.event_name == 'push')
    runs-on: ${{ matrix.os }}
    strategy:
      fail-fast: false
      matrix:
        os: [ 'ubuntu-latest' ]
        python-version: [ "3.10", "3.11", "3.12" ]
        julia: [ false ]
        include: # Only run the latest Python version on push
          - os: 'ubuntu-latest'
            python-version: "3.12"
            julia: true
    defaults:
      run:
        shell: bash -l {0}
    steps:
      - name: Harden Runner
        uses: step-security/harden-runner@cb605e52c26070c328afc4562f0b4ada7618a84e # v2.10.4
        with:
          disable-sudo: true
          egress-policy: block
          allowed-endpoints: >
            185.125.188.54:443
            185.125.188.55:443
            185.125.188.58:443
            185.125.188.59:443
            ai4edataeuwest.blob.core.windows.net:443
            api.github.com:443
            cdn.proj.org:443
            conda.anaconda.org:443
            coveralls.io:443
            elevationeuwest.blob.core.windows.net:443
            files.pythonhosted.org:443
            github.com:443
            objects.githubusercontent.com:443
            pkg.julialang.org:443
            pypi.org:443
            raw.githubusercontent.com:443
            s3.us-east-2.wasabisys.com:443
            s3.wasabisys.com:443
            storage.julialang.net:443
            us-east.pkg.julialang.org:443
            us-west.pkg.julialang.org:443
      - name: Checkout Repository
        uses: actions/checkout@11bd71901bbe5b1630ceea73d27597364c9af683 # v4.2.2
        with:
          persist-credentials: false
      - name: Setup Conda (Micromamba) with Python${{ matrix.python-version }}
        uses: mamba-org/setup-micromamba@0dea6379afdaffa5d528b3d1dabc45da37f443fc # v2.0.4
        with:
          cache-downloads: true
          cache-environment: true
          environment-file: environment-dev.yml
          create-args: >-
            python=${{ matrix.python-version }}
<<<<<<< HEAD
      - name: conda and micromamba versions
        run: |
          conda --version
          echo "micromamba $(micromamba --version)"
=======
      - name: Install PyJuliaCall
        if: ${{ matrix.julia == true }}
        run: |
          micromamba install -c conda-forge "pyjuliacall>=0.9.20"
>>>>>>> 3e0b0729
      - name: Install xHydro
        run: |
          python -m pip install --no-deps .
      - name: Check versions
        run: |
          micromamba list
          echo ESMF_VERSION=$(cat $ESMFMKFILE | grep "ESMF_VERSION_STRING=" | awk -F= '{print $2}' | tr -d "'")
          python -m pip check || true
      - name: Test with pytest
        run: |
          python -m pytest --cov xhydro
      - name: Report Coverage
        run: |
          python -m coveralls
        env:
          CI: "1"
          GITHUB_TOKEN: ${{ secrets.GITHUB_TOKEN }}
          COVERALLS_FLAG_NAME: run-Python${{ matrix.python-version }}-conda
          COVERALLS_PARALLEL: true
          COVERALLS_SERVICE_NAME: github

  test-notebooks:
    name: Test Notebooks (Python${{ matrix.python-version }}, ${{ matrix.os }})
    needs: lint
    if: |
      contains(github.event.pull_request.labels.*.name, 'notebooks') ||
      contains(github.event.pull_request.labels.*.name, 'approved') ||
      (github.event.review.state == 'approved') ||
      (github.event_name == 'push')
    runs-on: ${{ matrix.os }}
    strategy:
      matrix:
        os: [ 'ubuntu-latest' ]
        python-version: [ "3.10", "3.11", "3.12" ]
        julia: [ false ]
        include:
          - os: 'ubuntu-latest'
            python-version: "3.10"
            julia: true
    defaults:
      run:
        shell: bash -l {0}
    steps:
      - name: Harden Runner
        uses: step-security/harden-runner@cb605e52c26070c328afc4562f0b4ada7618a84e # v2.10.4
        with:
          disable-sudo: true
          egress-policy: block
          allowed-endpoints: >
            185.125.188.54:443
            185.125.188.55:443
            185.125.188.58:443
            185.125.188.59:443
            ai4edataeuwest.blob.core.windows.net:443
            api.github.com:443
            api.ipify.org:443
            cdn.proj.org:443
            conda.anaconda.org:443
            elevationeuwest.blob.core.windows.net:443
            files.pythonhosted.org:443
            github.com:443
            objects.githubusercontent.com:443
            pkg.julialang.org:443
            planetarycomputer.microsoft.com:443
            pypi.org:443
            raw.githubusercontent.com:443
            s3.us-east-2.wasabisys.com:443
            s3.wasabisys.com:443
            storage.julialang.net:443
            us-east.pkg.julialang.org:443
            us-west.pkg.julialang.org:443
      - name: Checkout Repository
        uses: actions/checkout@11bd71901bbe5b1630ceea73d27597364c9af683 # v4.2.2
        with:
          persist-credentials: false
      - name: Setup Conda (Micromamba) with Python${{ matrix.python-version }}
        uses: mamba-org/setup-micromamba@0dea6379afdaffa5d528b3d1dabc45da37f443fc # v2.0.4
        with:
          cache-downloads: true
          cache-environment: true
          environment-file: environment-dev.yml
          create-args: >-
            python=${{ matrix.python-version }}
      - name: Install PyJuliaCall
        if: ${{ matrix.julia == true }}
        run: |
          micromamba install -c conda-forge "pyjuliacall>=0.9.20"
      - name: Install xHydro
        run: |
          python -m pip install --no-deps .
      - name: Check versions
        run: |
          micromamba list
          echo ESMF_VERSION=$(cat $ESMFMKFILE | grep "ESMF_VERSION_STRING=" | awk -F= '{print $2}' | tr -d "'")
          python -m pip check || true
      - name: Test Notebooks (no Julia)
        if: ${{ matrix.julia == false }}
        run: |
          make test-notebooks-lax-noextremes
      - name: Test Notebooks (Julia)
        if: ${{ matrix.julia == true }}
        run: |
          make test-notebooks-lax

#  test-ESMF-source:
#    name: Tests using ESMF from sources (Python${{ matrix.python-version }})
#    needs: lint
#    if: |
#      contains(github.event.pull_request.labels.*.name, 'approved') ||
#      (github.event.review.state == 'approved') ||
#      (github.event_name == 'push')
#    runs-on: ubuntu-latest
#    env:
#      ESMF_VERSION: "v8.5.0"
#    strategy:
#      matrix:
#        include:
#          - python-version: "3.9"
#    steps:
#      - uses: actions/checkout@v4.1.1
#      - name: Install NetCDF
#        run: |
#          sudo apt-get -y update
#          sudo apt install libnetcdf-dev libnetcdff-dev
#      - name: Install ESMF
#        uses: esmf-org/install-esmf-action@v1
#        env:
#          ESMF_NETCDF: nc-config
#        with:
#          cache: true
#          version: ${{ env.ESMF_VERSION }}
#      - name: Set up Python${{ matrix.python-version }}
#        uses: actions/setup-python@v4.7.1
#        with:
#          python-version: ${{ matrix.python-version }}
#      - name: Install xhydro (with esmpy)
#        run: |
#          python -m pip install flit
#          make dev
#        env:
#          ESMF_VERSION: ${{ env.ESMF_VERSION }}
#      - name: Check versions
#        run: |
#          python -m pip list
#          echo ESMF_VERSION=$(cat $ESMFMKFILE | grep "ESMF_VERSION_STRING=" | awk -F= '{print $2}' | tr -d "'")
#          python -m pip check || true
#      - name: Test with pytest
#        run: |
#          make test
#        env:
#          GITHUB_TOKEN: ${{ secrets.GITHUB_TOKEN }}

  finish:
    needs:
      - test-conda
      - test-notebooks
    runs-on: ubuntu-latest
    steps:
      - name: Harden Runner
        uses: step-security/harden-runner@cb605e52c26070c328afc4562f0b4ada7618a84e # v2.10.4
        with:
          disable-sudo: true
          egress-policy: audit
      - name: Coveralls Finished
        uses: coverallsapp/github-action@648a8eb78e6d50909eff900e4ec85cab4524a45b # v2.3.6
        with:
          parallel-finished: true<|MERGE_RESOLUTION|>--- conflicted
+++ resolved
@@ -204,17 +204,10 @@
           environment-file: environment-dev.yml
           create-args: >-
             python=${{ matrix.python-version }}
-<<<<<<< HEAD
-      - name: conda and micromamba versions
-        run: |
-          conda --version
-          echo "micromamba $(micromamba --version)"
-=======
       - name: Install PyJuliaCall
         if: ${{ matrix.julia == true }}
         run: |
           micromamba install -c conda-forge "pyjuliacall>=0.9.20"
->>>>>>> 3e0b0729
       - name: Install xHydro
         run: |
           python -m pip install --no-deps .
