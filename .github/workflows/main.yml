--- conflicted
+++ resolved
@@ -110,14 +110,11 @@
         uses: mamba-org/setup-micromamba@f8b8a1e23a26f60a44c853292711bacfd3eac822 # v1.9.0
         with:
           cache-downloads: true
-          cache-environment: false
+          cache-environment: true
           environment-file: environment-dev.yml
           create-args: >-
             python=${{ matrix.python-version }}
-<<<<<<< HEAD
-=======
           micromamba-version: "1.5.10-0"  # pinned to avoid the breaking changes with mamba and micromamba (2.0.0).
->>>>>>> 0a988605
       - name: Install xHydro
         run: |
           python -m pip install --no-deps .
@@ -144,7 +141,7 @@
     strategy:
       fail-fast: false
       matrix:
-<<<<<<< HEAD
+        os: [ 'ubuntu-latest' ]
         python-version: [ "3.10", "3.11", "3.12" ]
         julia: [ false ]
         include: # Only run the latest Python version on push
@@ -152,10 +149,6 @@
             julia: true
           - python-version: "3.12"
             julia: true
-=======
-        os: [ 'ubuntu-latest' ]
-        python-version: [ "3.10", "3.11", "3.12" ]
->>>>>>> 0a988605
     defaults:
       run:
         shell: bash -l {0}
@@ -185,20 +178,16 @@
         uses: mamba-org/setup-micromamba@f8b8a1e23a26f60a44c853292711bacfd3eac822 # v1.9.0
         with:
           cache-downloads: true
-          cache-environment: false
+          cache-environment: true
           environment-file: environment-dev.yml
           create-args: >-
-<<<<<<< HEAD
-            python=${{ matrix.python-version }}
-      - name: Install julia
-        if: ${{ matrix.julia == true }}
-        run: |
-          micromamba install -y -c conda-forge "julia>=1.6.1" "pyjuliacall>=0.9.20"
-=======
             lmoments3
             python=${{ matrix.python-version }}
           micromamba-version: "1.5.10-0"  # pinned to avoid the breaking changes with mamba and micromamba (2.0.0).
->>>>>>> 0a988605
+      - name: Install julia
+        if: ${{ matrix.julia == true }}
+        run: |
+          micromamba install -y -c conda-forge "julia>=1.6.1" "pyjuliacall>=0.9.20"
       - name: Install xHydro
         run: |
           python -m pip install --no-deps .
@@ -231,7 +220,7 @@
     runs-on: ${{ matrix.os }}
     strategy:
       matrix:
-<<<<<<< HEAD
+        os: [ 'ubuntu-latest' ]
         python-version: [ "3.10", "3.11", "3.12" ]
         julia: [ false ]
         include:
@@ -239,10 +228,6 @@
             julia: true
           - python-version: "3.12"
             julia: true
-=======
-        os: [ 'ubuntu-latest' ]
-        python-version: [ "3.10", "3.11", "3.12" ]
->>>>>>> 0a988605
     defaults:
       run:
         shell: bash -l {0}
@@ -271,16 +256,12 @@
         uses: mamba-org/setup-micromamba@v1
         with:
           cache-downloads: true
-          cache-environment: false
+          cache-environment: true
           environment-file: environment-dev.yml
           create-args: >-
-<<<<<<< HEAD
-            python=${{ matrix.python-version }}
-=======
             lmoments3
             python=${{ matrix.python-version }}
           micromamba-version: "1.5.10-0"  # pinned to avoid the breaking changes with mamba and micromamba (2.0.0).
->>>>>>> 0a988605
       - name: Install xHydro
         run: |
           python -m pip install --no-deps .
