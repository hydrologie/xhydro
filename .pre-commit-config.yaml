--- conflicted
+++ resolved
@@ -46,18 +46,6 @@
       - id: rst-directive-colons
       - id: rst-inline-touching-normal
       - id: text-unicode-replacement-char
-<<<<<<< HEAD
-  - repo: https://github.com/psf/black-pre-commit-mirror
-    rev: 25.9.0
-    hooks:
-      - id: black
-  - repo: https://github.com/PyCQA/isort
-    rev: 6.1.0
-    hooks:
-      - id: isort
-        exclude: ^docs/
-=======
->>>>>>> 85537325
   - repo: https://github.com/astral-sh/ruff-pre-commit
     rev: v0.13.3
     hooks:
@@ -83,15 +71,6 @@
     hooks:
       - id: numpydoc-validation
         exclude: 'tests|docs/conf.py'
-<<<<<<< HEAD
-  - repo: https://github.com/keewis/blackdoc
-    rev: v0.4.3
-    hooks:
-      - id: blackdoc
-        additional_dependencies: [ 'black==25.9.0' ]
-      - id: blackdoc-autoupdate-black
-=======
->>>>>>> 85537325
   - repo: https://github.com/codespell-project/codespell
     rev: v2.4.1
     hooks:
@@ -105,19 +84,6 @@
         files: '.ipynb'
         exclude: "docs/notebooks/extreme_value_analysis.ipynb"
         args: [ '--keep-count', '--keep-output', '--drop-empty-cells', '--extra-keys=metadata.kernelspec' ]
-<<<<<<< HEAD
-  - repo: https://github.com/nbQA-dev/nbQA
-    rev: 1.9.1
-    hooks:
-      - id: nbqa-pyupgrade
-        args: [ '--py310-plus' ]
-        additional_dependencies: [ 'pyupgrade==3.19.1' ]
-      - id: nbqa-black
-        additional_dependencies: [ 'black==25.9.0' ]
-      - id: nbqa-isort
-        additional_dependencies: [ 'isort==5.13.2' ]
-=======
->>>>>>> 85537325
   - repo: https://github.com/python-jsonschema/check-jsonschema
     rev: 0.34.0
     hooks:
